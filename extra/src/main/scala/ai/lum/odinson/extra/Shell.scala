--- conflicted
+++ resolved
@@ -1,6 +1,8 @@
 package ai.lum.odinson.extra
 
 import java.io.File
+import java.text.NumberFormat
+
 import scala.util.control.NonFatal
 import scala.collection.immutable.ListMap
 import jline.console.ConsoleReader
@@ -43,7 +45,6 @@
     history.flush()
   }
 
-<<<<<<< HEAD
   // number formatter
   val intFormatter = NumberFormat.getIntegerInstance()
   val numFormatter = NumberFormat.getInstance()
@@ -54,8 +55,6 @@
   // setup searcher
   val extractorEngine = ExtractorEngine.fromConfig("odinson")
 
-=======
->>>>>>> d12b8629
   // retrieve dependencies
   val dependenciesVocabulary = extractorEngine.compiler.dependenciesVocabulary
 
