openapi: 3.0.0
info:
  version: "1.0.0"
  title: odinson
  description: RESTful API exposing core functionality of Odinson.
  contact:
    email: dev@lum.ai
# https://swagger.io/docs/specification/api-host-and-base-path/
#servers:
#  - url: api/v1
#  #- url: https://influence-dev.lum.ai/api/v1
#    description: |
#      Development server (read only; uses live data)
#  #- url: http://localhost:9000/api/v1
tags:
  - name: "core"
    description: |
      Operations related to Odinson patterns.
  - name: "details"
    description: |
      Operations related to retrieving document details.
  - name: "similarity"
    description: |
      Operations related to embeddings-based similarity.
  - name: "statistics"
    description: |
      Operations related to corpus statistics.
  - name: "export"
    description: |
      Operations related to results export.
  - name: "info"
    description: |
      Information about the app.

paths:
  /api/search:
    get:
      tags:
        - core
      summary: |
        Performs an Odinson query against the corpus.
      description: |
        Applies an Odinson pattern to the corpus.  Optionally include a doc-level Lucene query to subset the the documents to which the pattern should be applied.
      operationId: search
      parameters:
        - $ref: '#/components/schemas/OdinsonPattern'
        - $ref: '#/components/schemas/ParentDocumentQuery'
        - name: label
          in: query
          description: |
            The label to use when committing mentions to the State.
          required: false
          schema:
            type: string
        - name: commit
          in: query
          description: |
            Whether or not the results of this query should be committed to the State.
          required: false
          schema:
            type: boolean
        - name: prevDoc
          in: query
          description: |
            The document ID for the last document seen in the previous page of results.
          required: false
          schema:
            type: integer
            format: int32
            minimum: 1
            exclusiveMinimum: false
            maximum: 3
            exclusiveMaximum: false
          #example: 1
        - name: prevScore
          in: query
          description: |
            The score for the last document seen in the previous page of results.
          required: false
          schema:
            type: number
            format: float
          #example: 0.424
      responses:
        '200':
          description: Paginated matches for the query.
          content:
            application/json:
              schema:
                type: array
                items:
                  $ref: '#/components/schemas/BasicResults'
        '400':
          description: Syntax error in query.
          content:
            application/json:
              schema:
                $ref: '#/components/schemas/QueryError'


  /api/rich-search:
    get:
      tags:
        - core
      summary: |
        Performs an Odinson query against the corpus.
      description: |
        Applies an Odinson pattern to the corpus.  Optionally include a doc-level Lucene query to subset the the documents to which the pattern should be applied.  Results include sentence details (token attributes, graphs, etc.) for use in query refinement.
      operationId: rich-search
      parameters:
        - $ref: '#/components/schemas/OdinsonPattern'
        - $ref: '#/components/schemas/ParentDocumentQuery'
        - name: label
          in: query
          description: |
            The label to use when committing mentions to the State.
          required: false
          schema:
            type: string
        - name: commit
          in: query
          description: |
            Whether or not the results of this query should be committed to the State.
          required: false
          schema:
            type: boolean
        - name: prevDoc
          in: query
          description: |
            The document ID for the last document seen in the previous page of results.
          required: false
          schema:
            type: integer
            format: int32
            minimum: 1
            exclusiveMinimum: false
            maximum: 3
            exclusiveMaximum: false
          #example: 1
        - name: prevScore
          in: query
          description: |
            The score for the last document seen in the previous page of results.
          required: false
          schema:
            type: number
            format: float
          #example: 0.424
      responses:
        '200':
          description: Paginated matches for the query.
          content:
            application/json:
              schema:
                type: array
                items:
                  $ref: '#/components/schemas/EnrichedResults'
        '400':
          description: Syntax error in query.
          content:
            application/json:
              schema:
                $ref: '#/components/schemas/QueryError'

  /api/parent:
    get:
      tags:
        - core
      summary: |
        Retrieves metadata on the parent document associated with some docId.
      description: |
        Retrieves metadata on the parent document associated with some docId.
      operationId: parent
      parameters:
        - name: docId
          in: query
          description: |
            The document ID for the last document seen in the previous page of results.
          required: false
          schema:
            type: string
      responses:
        '200':
          description: Metadata describing the parent document.
          content:
            application/json:
              schema:
                $ref: '#/components/schemas/DocumentMetadata'

  /api/sentence:
    get:
      tags:
        - details
      summary: |
        Retrieves annotation details for a sentence.
      description: |
        Retrieves annotation details (tokens, parses, etc.)  for the sentence corresponding to the provided sentId.
      operationId: sentence
      parameters:
        - name: sentId
          in: query
          description: |
            The sentence ID for which annotation details are being requested.
          required: false
          schema:
            type: integer
            format: int64
      responses:
        '200':
          description: |
            `JSON` describing the `org.clulab.processors.Sentence`.
          content:
            application/json:
              schema:
                $ref: '#/components/schemas/Sentence'

  /api/numdocs:
    get:
      tags:
        - statistics
      summary: |
        Retrieves the total number of documents (num. docs = num. sentences) in the corpus.
      description: |
        Retrieves the total number of documents (num. docs = num. sentences) in the corpus.
      operationId: numdocs
      responses:
        '200':
          description: Total number of documents (num. docs = num. sentences) in the corpus.
          content:
            application/json:
              schema:
                type: integer
                format: int32
                example: 10000

  /api/most-common:
    get:
      tags:
        - statistics
      summary: |
        Determines the most frequent matching spans for the provided pattern.
      description: |
        Determines the most frequent matching spans for the provided pattern.  Counts ignore case. Optionally request counts for only one argument.
      operationId: most-common
      parameters:
        - $ref: '#/components/schemas/OdinsonPattern'
        - $ref: '#/components/schemas/ParentDocumentQuery'
        - name: k
          in: query
          description: |
            The top k most-frequent patterns.
          required: true
          schema:
            type: integer
            format: int32
            minimum: 1
            exclusiveMinimum: false
          example: 3
        - name: arg
          in: query
          description: |
            (Optional) name of the argument to define frequency by.
          required: false
          type: string
          example: "cause"
      responses:
        '200':
          description: Top k most common matches (ignores case). Optionally specify the argument to define frequency on.
          content:
            application/json:
              schema:
                type: array
                items:
                  $ref: '#/components/schemas/MatchFrequency'

  /api/dependencies-vocabulary:
    get:
      tags:
        - details
      summary: The set of dependencies present in index.
      description: Retrieves vocabulary of dependencies for the current index.
      operationId: dependencies-vocabulary
      responses:
        '200':
          description: "An array of unique dependencies."
          content:
            application/json:
              schema:
                type: array
                items:
                  type: string
                  description: A dependency relation.

  /api/export:
    get:
      tags:
        - export
      summary: Match an Odinson pattern and export results to a TSV file.
      description: Match an Odinson pattern and export results to a TSV file (includes header).
      operationId: export-results
      parameters:
        - $ref: '#/components/schemas/OdinsonPattern'
        - $ref: '#/components/schemas/ParentDocumentQuery'
      responses:
        '200':
          description: "A TSV file of matches. START and END are character spans relative to the beginning of the sentence."
          content:
            application/octet-stream:
              schema:
                type: string
                format: binary

  /api/buildinfo:
    get:
      tags:
        - info
      summary: Information about the current version of this app.
      description: Provides detailed build information about the currently running app.
      operationId: buildinfo
      parameters:
        - name: pretty
          in: query
          description: |
            Whether or not to pretty print the response.
          required: false
          schema:
            type: boolean
      responses:
        '200':
          description: "A JSON object containing build information."
          content:
            application/json:
              schema:
                $ref: '#/components/schemas/BuildInfo'

  /api/corpus:
    get:
      tags:
        - info
      summary: Information about the current corpus.
      description: Provides information about the current corpus.
      operationId: corpus
<<<<<<< HEAD
=======
      parameters:
        - name: pretty
          in: query
          description: |
            Whether or not to pretty print the response.
          required: false
          schema:
            type: boolean
>>>>>>> 0c5a1e49
      responses:
        '200':
          description: "A JSON object containing corpus information."
          content:
            application/json:
              schema:
                $ref: '#/components/schemas/CorpusInfo'

<<<<<<< HEAD
=======
  /api/config:
    get:
      tags:
        - info
      summary: Project config.
      description: Retrieve project config as json.
      operationId: config
      parameters:
        - name: pretty
          in: query
          description: |
            Whether or not to pretty print the response.
          required: false
          schema:
            type: boolean
      responses:
        '200':
          description: "A JSON object containing config information."
          content:
            application/json:
              schema:
                type: object

>>>>>>> 0c5a1e49
components:
  schemas:

    OdinsonPattern:
      name: odinsonQuery
      in: query
      required: true
      type: string
      description: An Odison pattern.
      example: "[lemma=phosphorylate] []"

    ParentDocumentQuery:
      name: parentQuery
      in: query
      required: false
      type: string
      description: A Lucene query to filter Documents before applying an Odinson pattern.
      example: "year: 1973"

    ScoredTerm:
      type: object
      required:
        - term
        - similarity
      properties:
        term:
          type: string
          description: A matching term in the vocabulary.
          example: ubiquitination
        similarity:
          type: number
          format: float
          description: The similarity score for the returned term.
          example: 0.673

    MatchFrequency:
      type: object
      required:
        - match
        - count
      properties:
        match:
          type: string
          description: Matched span of text after case folding.
          example: phosphorylated protein
        similarity:
          type: integer
          format: int32
          description: The raw frequency of the match.
          example: 60

    OdinsonSpan:
      type: object
      required:
        - start
        - end
      properties:
        start:
          type: integer
          format: int32
          description: "Inclusive token index which denotes the start of this match's span."
        end:
          type: integer
          format: int32
          description: "Exclusive token index which denotes the end of this match's span."

    OdinsonMatch:
      type: object
      required:
        - span
        - captures
      properties:
        span:
          $ref: '#/components/schemas/OdinsonSpan'
        captures:
          type: array
          items:
            $ref: '#/components/schemas/OdinsonSpan'
          description: "Named captures for this match."

    QueryError:
      type: object
      required:
        - error
      properties:
        error:
          type: string
          description: The stack trace corresponding to the malformed query.

    BasicResults:
      type: object
      required:
        - odinsonQuery
        - parentQuery
        - duration
        - totalHits
        - scoreDocs
      properties:
        odinsonQuery:
          $ref: '#/components/schemas/OdinsonPattern'
        parentQuery:
          $ref: '#/components/schemas/ParentDocumentQuery'
        duration:
          type: number
          format: float
          description: The query's execution time (in seconds)
        totalHits:
          type: number
          format: int64
          description: The total number of hits (matches) for the query
        scoreDocs:
          type: array
          items:
            $ref: '#/components/schemas/DocHit'

    EnrichedResults:
      type: object
      required:
        - odinsonQuery
        - parentQuery
        - duration
        - totalHits
        - scoreDocs
      properties:
        odinsonQuery:
          $ref: '#/components/schemas/OdinsonPattern'
        parentQuery:
          $ref: '#/components/schemas/ParentDocumentQuery'
        duration:
          type: number
          format: float
          description: The query's execution time (in seconds)
        totalHits:
          type: number
          format: int64
          description: The total number of hits (matches) for the query
        scoreDocs:
          type: array
          items:
            $ref: '#/components/schemas/EnrichedDocHit'

    DocHit:
      type: object
      required:
        - odinsonDoc
        - score
        - documentId
        - sentenceIndex
        - words
        - matches
      properties:
        odinsonDoc:
          type: integer
          format: int64
          description: The internal ID for this Odinson Document.
        score:
          type: number
          format: float
          description: The Lucene score for this Document.
        documentId:
          type: string
          description: The parent document's ID as provided at index time (uses org.clulab.processors.Document.id).
        sentenceIndex:
          type: integer
          format: int32
          description: The index of this sentence in the parent document (0-based).
        words:
          type: array
          description: Tokens for the document (sentence).
          items:
            type: string
            description: A token.
        matches:
          type: array
          items:
            $ref: '#/components/schemas/OdinsonMatch'
          description: The list of matching spans for this document.


    EnrichedDocHit:
      description: A `DocHit` that include sentence details.
      type: object
      required:
        - odinsonDoc
        - score
        - documentId
        - sentenceIndex
        - sentence
        - matches
      properties:
        odinsonDoc:
          type: integer
          format: int64
          description: The internal ID for this Odinson Document.
        score:
          type: number
          format: float
          description: The Lucene score for this Document.
        documentId:
          type: string
          description: The parent document's ID as provided at index time (uses org.clulab.processors.Document.id).
        sentenceIndex:
          type: integer
          format: int32
          description: The index of this sentence in the parent document (0-based).
        sentence:
          $ref: '#/components/schemas/BasicSentence'
          description: Token attributes and annotations for this sentence to aid in further refining queries.
        matches:
          type: array
          items:
            $ref: '#/components/schemas/OdinsonMatch'
          description: The list of matching spans for this document.

    DocumentMetadata:
      type: object
      required:
        - docId
      properties:
        docId:
          type: string
          description: A unique ID identifying this parent document.
        authors:
          type: array
          description: The names of the authors in order of appearance.
          items:
            type: string
            description: Author name.
        title:
          type: string
          description: The title of this document.
        doi:
          type: string
          description: "The digital object identifier for this document.  Retrieve document details using https://doi.org/{doi}"
        url:
          type: string
          description: "URL for document"
        venue:
          type: string
          description: The venue in which this document was published.
        year:
          type: integer
          format: int32
          description: The year this document was published.

    BasicSentence:
      type: object
      required:
        - words
        #      - raw
        - graphs
      properties:
        words:
          type: array
          description: |
            The tokens for this sentence.
          items:
            type: string
        lemmas:
          type: array
          description: |
            The lemma form of each token in this sentence.
          items:
            type: string
        tags:
          type: array
          description: |
            The part of speech tag for each token in this sentence.
          items:
            type: string
        chunks:
          type: array
          description: |
            The BIO-style chunk label designating a coarse XP assignment for each token in this sentence.
          items:
            type: string
        entities:
          type: array
          description: |
            The BIO-style entity label for each token in this sentence.
          items:
            type: string
        graphs:
          $ref: "#/components/schemas/GraphMap"

    Sentence:
      type: object
      required:
        - words
        - startOffsets
        - endOffsets
        #      - raw
        #      - tags
        #      - lemmas
        #      - entities
        #      - norms
        #      - chunks
        - graphs
      properties:
        words:
          type: array
          description: |
            The tokens for this sentence.
          items:
            type: string
        lemmas:
          type: array
          description: |
            The lemma form of each token in this sentence.
          items:
            type: string
        tags:
          type: array
          description: |
            The part of speech tag for each token in this sentence.
          items:
            type: string
        chunks:
          type: array
          description: |
            The BIO-style chunk label designating a coarse XP assignment for each token in this sentence.
          items:
            type: string
        entities:
          type: array
          description: |
            The BIO-style entity label for each token in this sentence.
          items:
            type: string
        startOffsets:
          type: array
          description: |
            The character-based start offset for each token in this sentence.
          items:
            type: integer
            format: int32
        endOffsets:
          type: array
          description: |
            The character-based end offset for each token in this sentence.
          items:
            type: integer
            format: int32
        graphs:
          $ref: "#/components/schemas/GraphMap"

    GraphMap:
      type: object
      description: |
        Map of graph name -> DirectedGraph.
      additionalProperties:
        type: string
        description: |
          The name of a DirectedGraph.
    DirectedGraph:
      type: object
      properties:
        edges:
          type: array
          description: |
            A edges comprising this graph.
          items:
            $ref: '#/components/schemas/Edge'
        roots:
          type: array
          description: |
            The token indices corresponding to the root nodes for this DirectedGraph.
          items:
            type: integer
            format: int32

    Edge:
      type: object
      required:
        - source
        - destination
        - relation
      properties:
        source:
          type: integer
          format: int32
          description: |
            The token index for the source vertex.
        destination:
          type: integer
          format: int32
          description: |
            The token index for the destination vertex.
        relation:
          type: string
          description: |
            The relation to which this Edge corresponds.

    BuildInfo:
      type: object
      required:
        - name
        - version
        - scalaVersion
        - sbtVersion
        - libraryDependencies
        - scalacOptions
        - gitCurrentBranch
        - gitHeadCommit
        - gitHeadCommitDate
        - gitUncommittedChanges
        - builtAtString
        - builtAtMillis
      properties:
        name:
          type: string
          description: "The name of the app."
          example: "odinson"
        version:
          type: string
          description: "Current version of the app."
          example: "v0"
        scalaVersion:
          type: string
          description: "The version of Scala used to build the app."
          example: "2.12.4"
        sbtVersion:
          type: string
          description: "The version of sbt used to build the app."
          example: "0.13.15"
        libraryDependencies:
          type: array
          items:
            type: string
            example: "org.apache.lucene:lucene-core:6.6.0"
          description: "Project dependencies (versioned)."
        scalacOptions:
          type: array
          items:
            type: string
            example: "utf8"
          description: "Options used in current build."
        gitCurrentBranch:
          type: string
          description: "The Git branch for the current build."
          example: "some-branch-name"
        gitHeadCommit:
          type: string
          description: "The Git commit has for the current build."
          example: "b4c8c8b"
        gitHeadCommitDate:
          type: string
          description: "The date of the most recent commit."
          example: "2018-04-26T04:00:43-0700"
        gitUncommittedChanges:
          type: boolean
          description: "Whether or not the current build includes uncommitted changes."
          example: true
        builtAtString:
          type: string
          description: "The date and time of the current build."
          example: "2018-04-26T04:00:43-0700"
        builtAtMillis:
          type: string
          description: "Date in milliseconds (since unix epoch)."
          example: "1526875138573"

    CorpusInfo:
      type: object
      required:
        - numDocs
        - corpus
        - distinctDependencyRelations
      properties:
        numDocs:
          type: integer
          format: int32
          description: "The total number of documents (num. docs = num. sentences) in the corpus."
          example: 10000
        corpus:
          type: string
          description: "The name of the parent directory of the current corpus."
          example: "demo-index"
        distinctDependencyRelations:
          type: integer
          format: int32
          description: "The number of dependency relation types indexed in the corpus."
          example: 134<|MERGE_RESOLUTION|>--- conflicted
+++ resolved
@@ -1,870 +1,864 @@
-openapi: 3.0.0
-info:
-  version: "1.0.0"
-  title: odinson
-  description: RESTful API exposing core functionality of Odinson.
-  contact:
-    email: dev@lum.ai
-# https://swagger.io/docs/specification/api-host-and-base-path/
-#servers:
-#  - url: api/v1
-#  #- url: https://influence-dev.lum.ai/api/v1
-#    description: |
-#      Development server (read only; uses live data)
-#  #- url: http://localhost:9000/api/v1
-tags:
-  - name: "core"
-    description: |
-      Operations related to Odinson patterns.
-  - name: "details"
-    description: |
-      Operations related to retrieving document details.
-  - name: "similarity"
-    description: |
-      Operations related to embeddings-based similarity.
-  - name: "statistics"
-    description: |
-      Operations related to corpus statistics.
-  - name: "export"
-    description: |
-      Operations related to results export.
-  - name: "info"
-    description: |
-      Information about the app.
-
-paths:
-  /api/search:
-    get:
-      tags:
-        - core
-      summary: |
-        Performs an Odinson query against the corpus.
-      description: |
-        Applies an Odinson pattern to the corpus.  Optionally include a doc-level Lucene query to subset the the documents to which the pattern should be applied.
-      operationId: search
-      parameters:
-        - $ref: '#/components/schemas/OdinsonPattern'
-        - $ref: '#/components/schemas/ParentDocumentQuery'
-        - name: label
-          in: query
-          description: |
-            The label to use when committing mentions to the State.
-          required: false
-          schema:
-            type: string
-        - name: commit
-          in: query
-          description: |
-            Whether or not the results of this query should be committed to the State.
-          required: false
-          schema:
-            type: boolean
-        - name: prevDoc
-          in: query
-          description: |
-            The document ID for the last document seen in the previous page of results.
-          required: false
-          schema:
-            type: integer
-            format: int32
-            minimum: 1
-            exclusiveMinimum: false
-            maximum: 3
-            exclusiveMaximum: false
-          #example: 1
-        - name: prevScore
-          in: query
-          description: |
-            The score for the last document seen in the previous page of results.
-          required: false
-          schema:
-            type: number
-            format: float
-          #example: 0.424
-      responses:
-        '200':
-          description: Paginated matches for the query.
-          content:
-            application/json:
-              schema:
-                type: array
-                items:
-                  $ref: '#/components/schemas/BasicResults'
-        '400':
-          description: Syntax error in query.
-          content:
-            application/json:
-              schema:
-                $ref: '#/components/schemas/QueryError'
-
-
-  /api/rich-search:
-    get:
-      tags:
-        - core
-      summary: |
-        Performs an Odinson query against the corpus.
-      description: |
-        Applies an Odinson pattern to the corpus.  Optionally include a doc-level Lucene query to subset the the documents to which the pattern should be applied.  Results include sentence details (token attributes, graphs, etc.) for use in query refinement.
-      operationId: rich-search
-      parameters:
-        - $ref: '#/components/schemas/OdinsonPattern'
-        - $ref: '#/components/schemas/ParentDocumentQuery'
-        - name: label
-          in: query
-          description: |
-            The label to use when committing mentions to the State.
-          required: false
-          schema:
-            type: string
-        - name: commit
-          in: query
-          description: |
-            Whether or not the results of this query should be committed to the State.
-          required: false
-          schema:
-            type: boolean
-        - name: prevDoc
-          in: query
-          description: |
-            The document ID for the last document seen in the previous page of results.
-          required: false
-          schema:
-            type: integer
-            format: int32
-            minimum: 1
-            exclusiveMinimum: false
-            maximum: 3
-            exclusiveMaximum: false
-          #example: 1
-        - name: prevScore
-          in: query
-          description: |
-            The score for the last document seen in the previous page of results.
-          required: false
-          schema:
-            type: number
-            format: float
-          #example: 0.424
-      responses:
-        '200':
-          description: Paginated matches for the query.
-          content:
-            application/json:
-              schema:
-                type: array
-                items:
-                  $ref: '#/components/schemas/EnrichedResults'
-        '400':
-          description: Syntax error in query.
-          content:
-            application/json:
-              schema:
-                $ref: '#/components/schemas/QueryError'
-
-  /api/parent:
-    get:
-      tags:
-        - core
-      summary: |
-        Retrieves metadata on the parent document associated with some docId.
-      description: |
-        Retrieves metadata on the parent document associated with some docId.
-      operationId: parent
-      parameters:
-        - name: docId
-          in: query
-          description: |
-            The document ID for the last document seen in the previous page of results.
-          required: false
-          schema:
-            type: string
-      responses:
-        '200':
-          description: Metadata describing the parent document.
-          content:
-            application/json:
-              schema:
-                $ref: '#/components/schemas/DocumentMetadata'
-
-  /api/sentence:
-    get:
-      tags:
-        - details
-      summary: |
-        Retrieves annotation details for a sentence.
-      description: |
-        Retrieves annotation details (tokens, parses, etc.)  for the sentence corresponding to the provided sentId.
-      operationId: sentence
-      parameters:
-        - name: sentId
-          in: query
-          description: |
-            The sentence ID for which annotation details are being requested.
-          required: false
-          schema:
-            type: integer
-            format: int64
-      responses:
-        '200':
-          description: |
-            `JSON` describing the `org.clulab.processors.Sentence`.
-          content:
-            application/json:
-              schema:
-                $ref: '#/components/schemas/Sentence'
-
-  /api/numdocs:
-    get:
-      tags:
-        - statistics
-      summary: |
-        Retrieves the total number of documents (num. docs = num. sentences) in the corpus.
-      description: |
-        Retrieves the total number of documents (num. docs = num. sentences) in the corpus.
-      operationId: numdocs
-      responses:
-        '200':
-          description: Total number of documents (num. docs = num. sentences) in the corpus.
-          content:
-            application/json:
-              schema:
-                type: integer
-                format: int32
-                example: 10000
-
-  /api/most-common:
-    get:
-      tags:
-        - statistics
-      summary: |
-        Determines the most frequent matching spans for the provided pattern.
-      description: |
-        Determines the most frequent matching spans for the provided pattern.  Counts ignore case. Optionally request counts for only one argument.
-      operationId: most-common
-      parameters:
-        - $ref: '#/components/schemas/OdinsonPattern'
-        - $ref: '#/components/schemas/ParentDocumentQuery'
-        - name: k
-          in: query
-          description: |
-            The top k most-frequent patterns.
-          required: true
-          schema:
-            type: integer
-            format: int32
-            minimum: 1
-            exclusiveMinimum: false
-          example: 3
-        - name: arg
-          in: query
-          description: |
-            (Optional) name of the argument to define frequency by.
-          required: false
-          type: string
-          example: "cause"
-      responses:
-        '200':
-          description: Top k most common matches (ignores case). Optionally specify the argument to define frequency on.
-          content:
-            application/json:
-              schema:
-                type: array
-                items:
-                  $ref: '#/components/schemas/MatchFrequency'
-
-  /api/dependencies-vocabulary:
-    get:
-      tags:
-        - details
-      summary: The set of dependencies present in index.
-      description: Retrieves vocabulary of dependencies for the current index.
-      operationId: dependencies-vocabulary
-      responses:
-        '200':
-          description: "An array of unique dependencies."
-          content:
-            application/json:
-              schema:
-                type: array
-                items:
-                  type: string
-                  description: A dependency relation.
-
-  /api/export:
-    get:
-      tags:
-        - export
-      summary: Match an Odinson pattern and export results to a TSV file.
-      description: Match an Odinson pattern and export results to a TSV file (includes header).
-      operationId: export-results
-      parameters:
-        - $ref: '#/components/schemas/OdinsonPattern'
-        - $ref: '#/components/schemas/ParentDocumentQuery'
-      responses:
-        '200':
-          description: "A TSV file of matches. START and END are character spans relative to the beginning of the sentence."
-          content:
-            application/octet-stream:
-              schema:
-                type: string
-                format: binary
-
-  /api/buildinfo:
-    get:
-      tags:
-        - info
-      summary: Information about the current version of this app.
-      description: Provides detailed build information about the currently running app.
-      operationId: buildinfo
-      parameters:
-        - name: pretty
-          in: query
-          description: |
-            Whether or not to pretty print the response.
-          required: false
-          schema:
-            type: boolean
-      responses:
-        '200':
-          description: "A JSON object containing build information."
-          content:
-            application/json:
-              schema:
-                $ref: '#/components/schemas/BuildInfo'
-
-  /api/corpus:
-    get:
-      tags:
-        - info
-      summary: Information about the current corpus.
-      description: Provides information about the current corpus.
-      operationId: corpus
-<<<<<<< HEAD
-=======
-      parameters:
-        - name: pretty
-          in: query
-          description: |
-            Whether or not to pretty print the response.
-          required: false
-          schema:
-            type: boolean
->>>>>>> 0c5a1e49
-      responses:
-        '200':
-          description: "A JSON object containing corpus information."
-          content:
-            application/json:
-              schema:
-                $ref: '#/components/schemas/CorpusInfo'
-
-<<<<<<< HEAD
-=======
-  /api/config:
-    get:
-      tags:
-        - info
-      summary: Project config.
-      description: Retrieve project config as json.
-      operationId: config
-      parameters:
-        - name: pretty
-          in: query
-          description: |
-            Whether or not to pretty print the response.
-          required: false
-          schema:
-            type: boolean
-      responses:
-        '200':
-          description: "A JSON object containing config information."
-          content:
-            application/json:
-              schema:
-                type: object
-
->>>>>>> 0c5a1e49
-components:
-  schemas:
-
-    OdinsonPattern:
-      name: odinsonQuery
-      in: query
-      required: true
-      type: string
-      description: An Odison pattern.
-      example: "[lemma=phosphorylate] []"
-
-    ParentDocumentQuery:
-      name: parentQuery
-      in: query
-      required: false
-      type: string
-      description: A Lucene query to filter Documents before applying an Odinson pattern.
-      example: "year: 1973"
-
-    ScoredTerm:
-      type: object
-      required:
-        - term
-        - similarity
-      properties:
-        term:
-          type: string
-          description: A matching term in the vocabulary.
-          example: ubiquitination
-        similarity:
-          type: number
-          format: float
-          description: The similarity score for the returned term.
-          example: 0.673
-
-    MatchFrequency:
-      type: object
-      required:
-        - match
-        - count
-      properties:
-        match:
-          type: string
-          description: Matched span of text after case folding.
-          example: phosphorylated protein
-        similarity:
-          type: integer
-          format: int32
-          description: The raw frequency of the match.
-          example: 60
-
-    OdinsonSpan:
-      type: object
-      required:
-        - start
-        - end
-      properties:
-        start:
-          type: integer
-          format: int32
-          description: "Inclusive token index which denotes the start of this match's span."
-        end:
-          type: integer
-          format: int32
-          description: "Exclusive token index which denotes the end of this match's span."
-
-    OdinsonMatch:
-      type: object
-      required:
-        - span
-        - captures
-      properties:
-        span:
-          $ref: '#/components/schemas/OdinsonSpan'
-        captures:
-          type: array
-          items:
-            $ref: '#/components/schemas/OdinsonSpan'
-          description: "Named captures for this match."
-
-    QueryError:
-      type: object
-      required:
-        - error
-      properties:
-        error:
-          type: string
-          description: The stack trace corresponding to the malformed query.
-
-    BasicResults:
-      type: object
-      required:
-        - odinsonQuery
-        - parentQuery
-        - duration
-        - totalHits
-        - scoreDocs
-      properties:
-        odinsonQuery:
-          $ref: '#/components/schemas/OdinsonPattern'
-        parentQuery:
-          $ref: '#/components/schemas/ParentDocumentQuery'
-        duration:
-          type: number
-          format: float
-          description: The query's execution time (in seconds)
-        totalHits:
-          type: number
-          format: int64
-          description: The total number of hits (matches) for the query
-        scoreDocs:
-          type: array
-          items:
-            $ref: '#/components/schemas/DocHit'
-
-    EnrichedResults:
-      type: object
-      required:
-        - odinsonQuery
-        - parentQuery
-        - duration
-        - totalHits
-        - scoreDocs
-      properties:
-        odinsonQuery:
-          $ref: '#/components/schemas/OdinsonPattern'
-        parentQuery:
-          $ref: '#/components/schemas/ParentDocumentQuery'
-        duration:
-          type: number
-          format: float
-          description: The query's execution time (in seconds)
-        totalHits:
-          type: number
-          format: int64
-          description: The total number of hits (matches) for the query
-        scoreDocs:
-          type: array
-          items:
-            $ref: '#/components/schemas/EnrichedDocHit'
-
-    DocHit:
-      type: object
-      required:
-        - odinsonDoc
-        - score
-        - documentId
-        - sentenceIndex
-        - words
-        - matches
-      properties:
-        odinsonDoc:
-          type: integer
-          format: int64
-          description: The internal ID for this Odinson Document.
-        score:
-          type: number
-          format: float
-          description: The Lucene score for this Document.
-        documentId:
-          type: string
-          description: The parent document's ID as provided at index time (uses org.clulab.processors.Document.id).
-        sentenceIndex:
-          type: integer
-          format: int32
-          description: The index of this sentence in the parent document (0-based).
-        words:
-          type: array
-          description: Tokens for the document (sentence).
-          items:
-            type: string
-            description: A token.
-        matches:
-          type: array
-          items:
-            $ref: '#/components/schemas/OdinsonMatch'
-          description: The list of matching spans for this document.
-
-
-    EnrichedDocHit:
-      description: A `DocHit` that include sentence details.
-      type: object
-      required:
-        - odinsonDoc
-        - score
-        - documentId
-        - sentenceIndex
-        - sentence
-        - matches
-      properties:
-        odinsonDoc:
-          type: integer
-          format: int64
-          description: The internal ID for this Odinson Document.
-        score:
-          type: number
-          format: float
-          description: The Lucene score for this Document.
-        documentId:
-          type: string
-          description: The parent document's ID as provided at index time (uses org.clulab.processors.Document.id).
-        sentenceIndex:
-          type: integer
-          format: int32
-          description: The index of this sentence in the parent document (0-based).
-        sentence:
-          $ref: '#/components/schemas/BasicSentence'
-          description: Token attributes and annotations for this sentence to aid in further refining queries.
-        matches:
-          type: array
-          items:
-            $ref: '#/components/schemas/OdinsonMatch'
-          description: The list of matching spans for this document.
-
-    DocumentMetadata:
-      type: object
-      required:
-        - docId
-      properties:
-        docId:
-          type: string
-          description: A unique ID identifying this parent document.
-        authors:
-          type: array
-          description: The names of the authors in order of appearance.
-          items:
-            type: string
-            description: Author name.
-        title:
-          type: string
-          description: The title of this document.
-        doi:
-          type: string
-          description: "The digital object identifier for this document.  Retrieve document details using https://doi.org/{doi}"
-        url:
-          type: string
-          description: "URL for document"
-        venue:
-          type: string
-          description: The venue in which this document was published.
-        year:
-          type: integer
-          format: int32
-          description: The year this document was published.
-
-    BasicSentence:
-      type: object
-      required:
-        - words
-        #      - raw
-        - graphs
-      properties:
-        words:
-          type: array
-          description: |
-            The tokens for this sentence.
-          items:
-            type: string
-        lemmas:
-          type: array
-          description: |
-            The lemma form of each token in this sentence.
-          items:
-            type: string
-        tags:
-          type: array
-          description: |
-            The part of speech tag for each token in this sentence.
-          items:
-            type: string
-        chunks:
-          type: array
-          description: |
-            The BIO-style chunk label designating a coarse XP assignment for each token in this sentence.
-          items:
-            type: string
-        entities:
-          type: array
-          description: |
-            The BIO-style entity label for each token in this sentence.
-          items:
-            type: string
-        graphs:
-          $ref: "#/components/schemas/GraphMap"
-
-    Sentence:
-      type: object
-      required:
-        - words
-        - startOffsets
-        - endOffsets
-        #      - raw
-        #      - tags
-        #      - lemmas
-        #      - entities
-        #      - norms
-        #      - chunks
-        - graphs
-      properties:
-        words:
-          type: array
-          description: |
-            The tokens for this sentence.
-          items:
-            type: string
-        lemmas:
-          type: array
-          description: |
-            The lemma form of each token in this sentence.
-          items:
-            type: string
-        tags:
-          type: array
-          description: |
-            The part of speech tag for each token in this sentence.
-          items:
-            type: string
-        chunks:
-          type: array
-          description: |
-            The BIO-style chunk label designating a coarse XP assignment for each token in this sentence.
-          items:
-            type: string
-        entities:
-          type: array
-          description: |
-            The BIO-style entity label for each token in this sentence.
-          items:
-            type: string
-        startOffsets:
-          type: array
-          description: |
-            The character-based start offset for each token in this sentence.
-          items:
-            type: integer
-            format: int32
-        endOffsets:
-          type: array
-          description: |
-            The character-based end offset for each token in this sentence.
-          items:
-            type: integer
-            format: int32
-        graphs:
-          $ref: "#/components/schemas/GraphMap"
-
-    GraphMap:
-      type: object
-      description: |
-        Map of graph name -> DirectedGraph.
-      additionalProperties:
-        type: string
-        description: |
-          The name of a DirectedGraph.
-    DirectedGraph:
-      type: object
-      properties:
-        edges:
-          type: array
-          description: |
-            A edges comprising this graph.
-          items:
-            $ref: '#/components/schemas/Edge'
-        roots:
-          type: array
-          description: |
-            The token indices corresponding to the root nodes for this DirectedGraph.
-          items:
-            type: integer
-            format: int32
-
-    Edge:
-      type: object
-      required:
-        - source
-        - destination
-        - relation
-      properties:
-        source:
-          type: integer
-          format: int32
-          description: |
-            The token index for the source vertex.
-        destination:
-          type: integer
-          format: int32
-          description: |
-            The token index for the destination vertex.
-        relation:
-          type: string
-          description: |
-            The relation to which this Edge corresponds.
-
-    BuildInfo:
-      type: object
-      required:
-        - name
-        - version
-        - scalaVersion
-        - sbtVersion
-        - libraryDependencies
-        - scalacOptions
-        - gitCurrentBranch
-        - gitHeadCommit
-        - gitHeadCommitDate
-        - gitUncommittedChanges
-        - builtAtString
-        - builtAtMillis
-      properties:
-        name:
-          type: string
-          description: "The name of the app."
-          example: "odinson"
-        version:
-          type: string
-          description: "Current version of the app."
-          example: "v0"
-        scalaVersion:
-          type: string
-          description: "The version of Scala used to build the app."
-          example: "2.12.4"
-        sbtVersion:
-          type: string
-          description: "The version of sbt used to build the app."
-          example: "0.13.15"
-        libraryDependencies:
-          type: array
-          items:
-            type: string
-            example: "org.apache.lucene:lucene-core:6.6.0"
-          description: "Project dependencies (versioned)."
-        scalacOptions:
-          type: array
-          items:
-            type: string
-            example: "utf8"
-          description: "Options used in current build."
-        gitCurrentBranch:
-          type: string
-          description: "The Git branch for the current build."
-          example: "some-branch-name"
-        gitHeadCommit:
-          type: string
-          description: "The Git commit has for the current build."
-          example: "b4c8c8b"
-        gitHeadCommitDate:
-          type: string
-          description: "The date of the most recent commit."
-          example: "2018-04-26T04:00:43-0700"
-        gitUncommittedChanges:
-          type: boolean
-          description: "Whether or not the current build includes uncommitted changes."
-          example: true
-        builtAtString:
-          type: string
-          description: "The date and time of the current build."
-          example: "2018-04-26T04:00:43-0700"
-        builtAtMillis:
-          type: string
-          description: "Date in milliseconds (since unix epoch)."
-          example: "1526875138573"
-
-    CorpusInfo:
-      type: object
-      required:
-        - numDocs
-        - corpus
-        - distinctDependencyRelations
-      properties:
-        numDocs:
-          type: integer
-          format: int32
-          description: "The total number of documents (num. docs = num. sentences) in the corpus."
-          example: 10000
-        corpus:
-          type: string
-          description: "The name of the parent directory of the current corpus."
-          example: "demo-index"
-        distinctDependencyRelations:
-          type: integer
-          format: int32
-          description: "The number of dependency relation types indexed in the corpus."
-          example: 134+openapi: 3.0.0
+info:
+  version: "1.0.0"
+  title: odinson
+  description: RESTful API exposing core functionality of Odinson.
+  contact:
+    email: dev@lum.ai
+# https://swagger.io/docs/specification/api-host-and-base-path/
+#servers:
+#  - url: api/v1
+#  #- url: https://influence-dev.lum.ai/api/v1
+#    description: |
+#      Development server (read only; uses live data)
+#  #- url: http://localhost:9000/api/v1
+tags:
+  - name: "core"
+    description: |
+      Operations related to Odinson patterns.
+  - name: "details"
+    description: |
+      Operations related to retrieving document details.
+  - name: "similarity"
+    description: |
+      Operations related to embeddings-based similarity.
+  - name: "statistics"
+    description: |
+      Operations related to corpus statistics.
+  - name: "export"
+    description: |
+      Operations related to results export.
+  - name: "info"
+    description: |
+      Information about the app.
+
+paths:
+  /api/search:
+    get:
+      tags:
+        - core
+      summary: |
+        Performs an Odinson query against the corpus.
+      description: |
+        Applies an Odinson pattern to the corpus.  Optionally include a doc-level Lucene query to subset the the documents to which the pattern should be applied.
+      operationId: search
+      parameters:
+        - $ref: '#/components/schemas/OdinsonPattern'
+        - $ref: '#/components/schemas/ParentDocumentQuery'
+        - name: label
+          in: query
+          description: |
+            The label to use when committing mentions to the State.
+          required: false
+          schema:
+            type: string
+        - name: commit
+          in: query
+          description: |
+            Whether or not the results of this query should be committed to the State.
+          required: false
+          schema:
+            type: boolean
+        - name: prevDoc
+          in: query
+          description: |
+            The document ID for the last document seen in the previous page of results.
+          required: false
+          schema:
+            type: integer
+            format: int32
+            minimum: 1
+            exclusiveMinimum: false
+            maximum: 3
+            exclusiveMaximum: false
+          #example: 1
+        - name: prevScore
+          in: query
+          description: |
+            The score for the last document seen in the previous page of results.
+          required: false
+          schema:
+            type: number
+            format: float
+          #example: 0.424
+      responses:
+        '200':
+          description: Paginated matches for the query.
+          content:
+            application/json:
+              schema:
+                type: array
+                items:
+                  $ref: '#/components/schemas/BasicResults'
+        '400':
+          description: Syntax error in query.
+          content:
+            application/json:
+              schema:
+                $ref: '#/components/schemas/QueryError'
+
+
+  /api/rich-search:
+    get:
+      tags:
+        - core
+      summary: |
+        Performs an Odinson query against the corpus.
+      description: |
+        Applies an Odinson pattern to the corpus.  Optionally include a doc-level Lucene query to subset the the documents to which the pattern should be applied.  Results include sentence details (token attributes, graphs, etc.) for use in query refinement.
+      operationId: rich-search
+      parameters:
+        - $ref: '#/components/schemas/OdinsonPattern'
+        - $ref: '#/components/schemas/ParentDocumentQuery'
+        - name: label
+          in: query
+          description: |
+            The label to use when committing mentions to the State.
+          required: false
+          schema:
+            type: string
+        - name: commit
+          in: query
+          description: |
+            Whether or not the results of this query should be committed to the State.
+          required: false
+          schema:
+            type: boolean
+        - name: prevDoc
+          in: query
+          description: |
+            The document ID for the last document seen in the previous page of results.
+          required: false
+          schema:
+            type: integer
+            format: int32
+            minimum: 1
+            exclusiveMinimum: false
+            maximum: 3
+            exclusiveMaximum: false
+          #example: 1
+        - name: prevScore
+          in: query
+          description: |
+            The score for the last document seen in the previous page of results.
+          required: false
+          schema:
+            type: number
+            format: float
+          #example: 0.424
+      responses:
+        '200':
+          description: Paginated matches for the query.
+          content:
+            application/json:
+              schema:
+                type: array
+                items:
+                  $ref: '#/components/schemas/EnrichedResults'
+        '400':
+          description: Syntax error in query.
+          content:
+            application/json:
+              schema:
+                $ref: '#/components/schemas/QueryError'
+
+  /api/parent:
+    get:
+      tags:
+        - core
+      summary: |
+        Retrieves metadata on the parent document associated with some docId.
+      description: |
+        Retrieves metadata on the parent document associated with some docId.
+      operationId: parent
+      parameters:
+        - name: docId
+          in: query
+          description: |
+            The document ID for the last document seen in the previous page of results.
+          required: false
+          schema:
+            type: string
+      responses:
+        '200':
+          description: Metadata describing the parent document.
+          content:
+            application/json:
+              schema:
+                $ref: '#/components/schemas/DocumentMetadata'
+
+  /api/sentence:
+    get:
+      tags:
+        - details
+      summary: |
+        Retrieves annotation details for a sentence.
+      description: |
+        Retrieves annotation details (tokens, parses, etc.)  for the sentence corresponding to the provided sentId.
+      operationId: sentence
+      parameters:
+        - name: sentId
+          in: query
+          description: |
+            The sentence ID for which annotation details are being requested.
+          required: false
+          schema:
+            type: integer
+            format: int64
+      responses:
+        '200':
+          description: |
+            `JSON` describing the `org.clulab.processors.Sentence`.
+          content:
+            application/json:
+              schema:
+                $ref: '#/components/schemas/Sentence'
+
+  /api/numdocs:
+    get:
+      tags:
+        - statistics
+      summary: |
+        Retrieves the total number of documents (num. docs = num. sentences) in the corpus.
+      description: |
+        Retrieves the total number of documents (num. docs = num. sentences) in the corpus.
+      operationId: numdocs
+      responses:
+        '200':
+          description: Total number of documents (num. docs = num. sentences) in the corpus.
+          content:
+            application/json:
+              schema:
+                type: integer
+                format: int32
+                example: 10000
+
+  /api/most-common:
+    get:
+      tags:
+        - statistics
+      summary: |
+        Determines the most frequent matching spans for the provided pattern.
+      description: |
+        Determines the most frequent matching spans for the provided pattern.  Counts ignore case. Optionally request counts for only one argument.
+      operationId: most-common
+      parameters:
+        - $ref: '#/components/schemas/OdinsonPattern'
+        - $ref: '#/components/schemas/ParentDocumentQuery'
+        - name: k
+          in: query
+          description: |
+            The top k most-frequent patterns.
+          required: true
+          schema:
+            type: integer
+            format: int32
+            minimum: 1
+            exclusiveMinimum: false
+          example: 3
+        - name: arg
+          in: query
+          description: |
+            (Optional) name of the argument to define frequency by.
+          required: false
+          type: string
+          example: "cause"
+      responses:
+        '200':
+          description: Top k most common matches (ignores case). Optionally specify the argument to define frequency on.
+          content:
+            application/json:
+              schema:
+                type: array
+                items:
+                  $ref: '#/components/schemas/MatchFrequency'
+
+  /api/dependencies-vocabulary:
+    get:
+      tags:
+        - details
+      summary: The set of dependencies present in index.
+      description: Retrieves vocabulary of dependencies for the current index.
+      operationId: dependencies-vocabulary
+      responses:
+        '200':
+          description: "An array of unique dependencies."
+          content:
+            application/json:
+              schema:
+                type: array
+                items:
+                  type: string
+                  description: A dependency relation.
+
+  /api/export:
+    get:
+      tags:
+        - export
+      summary: Match an Odinson pattern and export results to a TSV file.
+      description: Match an Odinson pattern and export results to a TSV file (includes header).
+      operationId: export-results
+      parameters:
+        - $ref: '#/components/schemas/OdinsonPattern'
+        - $ref: '#/components/schemas/ParentDocumentQuery'
+      responses:
+        '200':
+          description: "A TSV file of matches. START and END are character spans relative to the beginning of the sentence."
+          content:
+            application/octet-stream:
+              schema:
+                type: string
+                format: binary
+
+  /api/buildinfo:
+    get:
+      tags:
+        - info
+      summary: Information about the current version of this app.
+      description: Provides detailed build information about the currently running app.
+      operationId: buildinfo
+      parameters:
+        - name: pretty
+          in: query
+          description: |
+            Whether or not to pretty print the response.
+          required: false
+          schema:
+            type: boolean
+      responses:
+        '200':
+          description: "A JSON object containing build information."
+          content:
+            application/json:
+              schema:
+                $ref: '#/components/schemas/BuildInfo'
+
+  /api/corpus:
+    get:
+      tags:
+        - info
+      summary: Information about the current corpus.
+      description: Provides information about the current corpus.
+      operationId: corpus
+      parameters:
+        - name: pretty
+          in: query
+          description: |
+            Whether or not to pretty print the response.
+          required: false
+          schema:
+            type: boolean
+      responses:
+        '200':
+          description: "A JSON object containing corpus information."
+          content:
+            application/json:
+              schema:
+                $ref: '#/components/schemas/CorpusInfo'
+
+  /api/config:
+    get:
+      tags:
+        - info
+      summary: Project config.
+      description: Retrieve project config as json.
+      operationId: config
+      parameters:
+        - name: pretty
+          in: query
+          description: |
+            Whether or not to pretty print the response.
+          required: false
+          schema:
+            type: boolean
+      responses:
+        '200':
+          description: "A JSON object containing config information."
+          content:
+            application/json:
+              schema:
+                type: object
+
+components:
+  schemas:
+
+    OdinsonPattern:
+      name: odinsonQuery
+      in: query
+      required: true
+      type: string
+      description: An Odison pattern.
+      example: "[lemma=phosphorylate] []"
+
+    ParentDocumentQuery:
+      name: parentQuery
+      in: query
+      required: false
+      type: string
+      description: A Lucene query to filter Documents before applying an Odinson pattern.
+      example: "year: 1973"
+
+    ScoredTerm:
+      type: object
+      required:
+        - term
+        - similarity
+      properties:
+        term:
+          type: string
+          description: A matching term in the vocabulary.
+          example: ubiquitination
+        similarity:
+          type: number
+          format: float
+          description: The similarity score for the returned term.
+          example: 0.673
+
+    MatchFrequency:
+      type: object
+      required:
+        - match
+        - count
+      properties:
+        match:
+          type: string
+          description: Matched span of text after case folding.
+          example: phosphorylated protein
+        similarity:
+          type: integer
+          format: int32
+          description: The raw frequency of the match.
+          example: 60
+
+    OdinsonSpan:
+      type: object
+      required:
+        - start
+        - end
+      properties:
+        start:
+          type: integer
+          format: int32
+          description: "Inclusive token index which denotes the start of this match's span."
+        end:
+          type: integer
+          format: int32
+          description: "Exclusive token index which denotes the end of this match's span."
+
+    OdinsonMatch:
+      type: object
+      required:
+        - span
+        - captures
+      properties:
+        span:
+          $ref: '#/components/schemas/OdinsonSpan'
+        captures:
+          type: array
+          items:
+            $ref: '#/components/schemas/OdinsonSpan'
+          description: "Named captures for this match."
+
+    QueryError:
+      type: object
+      required:
+        - error
+      properties:
+        error:
+          type: string
+          description: The stack trace corresponding to the malformed query.
+
+    BasicResults:
+      type: object
+      required:
+        - odinsonQuery
+        - parentQuery
+        - duration
+        - totalHits
+        - scoreDocs
+      properties:
+        odinsonQuery:
+          $ref: '#/components/schemas/OdinsonPattern'
+        parentQuery:
+          $ref: '#/components/schemas/ParentDocumentQuery'
+        duration:
+          type: number
+          format: float
+          description: The query's execution time (in seconds)
+        totalHits:
+          type: number
+          format: int64
+          description: The total number of hits (matches) for the query
+        scoreDocs:
+          type: array
+          items:
+            $ref: '#/components/schemas/DocHit'
+
+    EnrichedResults:
+      type: object
+      required:
+        - odinsonQuery
+        - parentQuery
+        - duration
+        - totalHits
+        - scoreDocs
+      properties:
+        odinsonQuery:
+          $ref: '#/components/schemas/OdinsonPattern'
+        parentQuery:
+          $ref: '#/components/schemas/ParentDocumentQuery'
+        duration:
+          type: number
+          format: float
+          description: The query's execution time (in seconds)
+        totalHits:
+          type: number
+          format: int64
+          description: The total number of hits (matches) for the query
+        scoreDocs:
+          type: array
+          items:
+            $ref: '#/components/schemas/EnrichedDocHit'
+
+    DocHit:
+      type: object
+      required:
+        - odinsonDoc
+        - score
+        - documentId
+        - sentenceIndex
+        - words
+        - matches
+      properties:
+        odinsonDoc:
+          type: integer
+          format: int64
+          description: The internal ID for this Odinson Document.
+        score:
+          type: number
+          format: float
+          description: The Lucene score for this Document.
+        documentId:
+          type: string
+          description: The parent document's ID as provided at index time (uses org.clulab.processors.Document.id).
+        sentenceIndex:
+          type: integer
+          format: int32
+          description: The index of this sentence in the parent document (0-based).
+        words:
+          type: array
+          description: Tokens for the document (sentence).
+          items:
+            type: string
+            description: A token.
+        matches:
+          type: array
+          items:
+            $ref: '#/components/schemas/OdinsonMatch'
+          description: The list of matching spans for this document.
+
+
+    EnrichedDocHit:
+      description: A `DocHit` that include sentence details.
+      type: object
+      required:
+        - odinsonDoc
+        - score
+        - documentId
+        - sentenceIndex
+        - sentence
+        - matches
+      properties:
+        odinsonDoc:
+          type: integer
+          format: int64
+          description: The internal ID for this Odinson Document.
+        score:
+          type: number
+          format: float
+          description: The Lucene score for this Document.
+        documentId:
+          type: string
+          description: The parent document's ID as provided at index time (uses org.clulab.processors.Document.id).
+        sentenceIndex:
+          type: integer
+          format: int32
+          description: The index of this sentence in the parent document (0-based).
+        sentence:
+          $ref: '#/components/schemas/BasicSentence'
+          description: Token attributes and annotations for this sentence to aid in further refining queries.
+        matches:
+          type: array
+          items:
+            $ref: '#/components/schemas/OdinsonMatch'
+          description: The list of matching spans for this document.
+
+    DocumentMetadata:
+      type: object
+      required:
+        - docId
+      properties:
+        docId:
+          type: string
+          description: A unique ID identifying this parent document.
+        authors:
+          type: array
+          description: The names of the authors in order of appearance.
+          items:
+            type: string
+            description: Author name.
+        title:
+          type: string
+          description: The title of this document.
+        doi:
+          type: string
+          description: "The digital object identifier for this document.  Retrieve document details using https://doi.org/{doi}"
+        url:
+          type: string
+          description: "URL for document"
+        venue:
+          type: string
+          description: The venue in which this document was published.
+        year:
+          type: integer
+          format: int32
+          description: The year this document was published.
+
+    BasicSentence:
+      type: object
+      required:
+        - words
+        #      - raw
+        - graphs
+      properties:
+        words:
+          type: array
+          description: |
+            The tokens for this sentence.
+          items:
+            type: string
+        lemmas:
+          type: array
+          description: |
+            The lemma form of each token in this sentence.
+          items:
+            type: string
+        tags:
+          type: array
+          description: |
+            The part of speech tag for each token in this sentence.
+          items:
+            type: string
+        chunks:
+          type: array
+          description: |
+            The BIO-style chunk label designating a coarse XP assignment for each token in this sentence.
+          items:
+            type: string
+        entities:
+          type: array
+          description: |
+            The BIO-style entity label for each token in this sentence.
+          items:
+            type: string
+        graphs:
+          $ref: "#/components/schemas/GraphMap"
+
+    Sentence:
+      type: object
+      required:
+        - words
+        - startOffsets
+        - endOffsets
+        #      - raw
+        #      - tags
+        #      - lemmas
+        #      - entities
+        #      - norms
+        #      - chunks
+        - graphs
+      properties:
+        words:
+          type: array
+          description: |
+            The tokens for this sentence.
+          items:
+            type: string
+        lemmas:
+          type: array
+          description: |
+            The lemma form of each token in this sentence.
+          items:
+            type: string
+        tags:
+          type: array
+          description: |
+            The part of speech tag for each token in this sentence.
+          items:
+            type: string
+        chunks:
+          type: array
+          description: |
+            The BIO-style chunk label designating a coarse XP assignment for each token in this sentence.
+          items:
+            type: string
+        entities:
+          type: array
+          description: |
+            The BIO-style entity label for each token in this sentence.
+          items:
+            type: string
+        startOffsets:
+          type: array
+          description: |
+            The character-based start offset for each token in this sentence.
+          items:
+            type: integer
+            format: int32
+        endOffsets:
+          type: array
+          description: |
+            The character-based end offset for each token in this sentence.
+          items:
+            type: integer
+            format: int32
+        graphs:
+          $ref: "#/components/schemas/GraphMap"
+
+    GraphMap:
+      type: object
+      description: |
+        Map of graph name -> DirectedGraph.
+      additionalProperties:
+        type: string
+        description: |
+          The name of a DirectedGraph.
+    DirectedGraph:
+      type: object
+      properties:
+        edges:
+          type: array
+          description: |
+            A edges comprising this graph.
+          items:
+            $ref: '#/components/schemas/Edge'
+        roots:
+          type: array
+          description: |
+            The token indices corresponding to the root nodes for this DirectedGraph.
+          items:
+            type: integer
+            format: int32
+
+    Edge:
+      type: object
+      required:
+        - source
+        - destination
+        - relation
+      properties:
+        source:
+          type: integer
+          format: int32
+          description: |
+            The token index for the source vertex.
+        destination:
+          type: integer
+          format: int32
+          description: |
+            The token index for the destination vertex.
+        relation:
+          type: string
+          description: |
+            The relation to which this Edge corresponds.
+
+    BuildInfo:
+      type: object
+      required:
+        - name
+        - version
+        - scalaVersion
+        - sbtVersion
+        - libraryDependencies
+        - scalacOptions
+        - gitCurrentBranch
+        - gitHeadCommit
+        - gitHeadCommitDate
+        - gitUncommittedChanges
+        - builtAtString
+        - builtAtMillis
+      properties:
+        name:
+          type: string
+          description: "The name of the app."
+          example: "odinson"
+        version:
+          type: string
+          description: "Current version of the app."
+          example: "v0"
+        scalaVersion:
+          type: string
+          description: "The version of Scala used to build the app."
+          example: "2.12.4"
+        sbtVersion:
+          type: string
+          description: "The version of sbt used to build the app."
+          example: "0.13.15"
+        libraryDependencies:
+          type: array
+          items:
+            type: string
+            example: "org.apache.lucene:lucene-core:6.6.0"
+          description: "Project dependencies (versioned)."
+        scalacOptions:
+          type: array
+          items:
+            type: string
+            example: "utf8"
+          description: "Options used in current build."
+        gitCurrentBranch:
+          type: string
+          description: "The Git branch for the current build."
+          example: "some-branch-name"
+        gitHeadCommit:
+          type: string
+          description: "The Git commit has for the current build."
+          example: "b4c8c8b"
+        gitHeadCommitDate:
+          type: string
+          description: "The date of the most recent commit."
+          example: "2018-04-26T04:00:43-0700"
+        gitUncommittedChanges:
+          type: boolean
+          description: "Whether or not the current build includes uncommitted changes."
+          example: true
+        builtAtString:
+          type: string
+          description: "The date and time of the current build."
+          example: "2018-04-26T04:00:43-0700"
+        builtAtMillis:
+          type: string
+          description: "Date in milliseconds (since unix epoch)."
+          example: "1526875138573"
+
+    CorpusInfo:
+      type: object
+      required:
+        - numDocs
+        - corpus
+        - distinctDependencyRelations
+      properties:
+        numDocs:
+          type: integer
+          format: int32
+          description: "The total number of documents (num. docs = num. sentences) in the corpus."
+          example: 10000
+        corpus:
+          type: string
+          description: "The name of the parent directory of the current corpus."
+          example: "demo-index"
+        distinctDependencyRelations:
+          type: integer
+          format: int32
+          description: "The number of dependency relation types indexed in the corpus."
+          example: 134