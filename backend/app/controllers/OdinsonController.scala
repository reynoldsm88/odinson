package controllers

import java.io.File
<<<<<<< HEAD
import java.nio.file.Path
=======
import javax.inject._
>>>>>>> d12b8629
import scala.util.control.NonFatal
import scala.concurrent.{ ExecutionContext, Future }
import scala.util.{ Failure, Success, Try }
import play.api.http.ContentTypes
import play.api.libs.json._
import play.api.mvc._
import akka.actor._
import org.apache.commons.lang3.exception.ExceptionUtils
import org.apache.lucene.analysis.core.WhitespaceAnalyzer
import org.apache.lucene.search.highlight.TokenSources
import com.typesafe.config.ConfigRenderOptions
import ai.lum.common.ConfigFactory
import ai.lum.common.ConfigUtils._
import ai.lum.common.FileUtils._
import ai.lum.odinson.{ BuildInfo, ExtractorEngine, OdinsonMatch, NamedCapture }
import ai.lum.odinson.digraph.Vocabulary
import org.apache.lucene.store.FSDirectory
import ai.lum.odinson.lucene.search.OdinsonScoreDoc
import ai.lum.odinson.extra.DocUtils
import ai.lum.odinson.lucene._
import ai.lum.odinson.lucene.analysis.TokenStreamUtils
import utils.DocumentMetadata


@Singleton
class OdinsonController @Inject() (system: ActorSystem, cc: ControllerComponents)
  extends AbstractController(cc) {

  val config             = ConfigFactory.load()
  val docIdField         = config[String]("odinson.index.documentIdField")
  val sentenceIdField    = config[String]("odinson.index.sentenceIdField")
  val wordTokenField     = config[String]("odinson.index.wordTokenField")
  val pageSize           = config[Int]("odinson.pageSize")

  val extractorEngine = ExtractorEngine.fromConfig("odinson")
  val odinsonContext: ExecutionContext = system.dispatchers.lookup("contexts.odinson")

<<<<<<< HEAD
  /** convenience methods for formatting Play 2 Json */
  implicit class JsonOps(json: JsValue) {
    def format(pretty: Option[Boolean]): Result = pretty match {
      case Some(true) => Ok(Json.prettyPrint(json)).as(ContentTypes.JSON)
      case _ => Ok(json).as(ContentTypes.JSON)
    }
  }

  def buildInfo(pretty: Option[Boolean]) = Action.async {
    Future {
      val json = jsonBuildInfo
      json.format(pretty)
    }(odinsonContext)
=======
  def buildInfo(pretty: Option[Boolean]) = Action {
    val json = jsonBuildInfo
    pretty match {
      case Some(true) => Ok(Json.prettyPrint(json))
      case _ => Ok(json)
    }
  }

  def configInfo = Action {
    val options = ConfigRenderOptions.concise.setFormatted(true).setJson(true)
    val jsonString = config.root.render(options)
    Ok(jsonString).as(JSON)
>>>>>>> d12b8629
  }

  def numDocs = Action {
    Ok(extractorEngine.indexReader.numDocs.toString).as(ContentTypes.JSON)
  }

  /** Information about the current corpus. <br>
    * Directory name, num docs, num dependency types, etc.
    */
  def corpusInfo(pretty: Option[Boolean]) = Action.async {
    Future {
      val numDocs = extractorEngine.indexReader.numDocs
      val corpusDir = config[File]("odinson.indexDir").getName
      val depsVocabSize = {
        loadVocabulary.terms.toSet.size
      }
      val json = Json.obj(
        "numDocs" -> numDocs,
        "corpus"   -> corpusDir,
        "distinctDependencyRelations" -> depsVocabSize
      )
      json.format(pretty)
    }(odinsonContext)
  }

  def getDocId(luceneDocId: Int): String = {
    val doc = extractorEngine.indexReader.document(luceneDocId)
    doc.getValues(docIdField).head
  }

  def getSentenceIndex(luceneDocId: Int): Int = {
    val doc = extractorEngine.indexReader.document(luceneDocId)
    // FIXME: this isn't safe
    doc.getValues(sentenceIdField).head.toInt
  }

  def loadVocabulary: Vocabulary = {
    val indexPath = config[Path]("odinson.indexDir")
    val indexDir = FSDirectory.open(indexPath)
    Vocabulary.fromDirectory(indexDir)
  }

  /** Retrieves vocabulary of dependencies for the current index.
    */
  def dependenciesVocabulary(pretty: Option[Boolean]) = Action.async {
    Future {
      // NOTE: It's possible the vocabulary could change if the index is updated
      val vocabulary = loadVocabulary
      val vocab = vocabulary.terms.toList.sorted
      val json  = Json.toJson(vocab)
      json.format(pretty)
    }(odinsonContext)
  }

  /** Retrieves JSON for given sentence ID. <br>
    * Used to visualize parse and token attributes.
    */
  def sentenceJsonForSentId(odinsonDocId: Int, pretty: Option[Boolean]) = Action.async {
    Future {
      val json  = mkAbridgedSentence(odinsonDocId)
      json.format(pretty)
    }(odinsonContext)
  }

  // FIXME: add these fields to config under odinson.extra.
  def getParentMetadata(docId: String): DocumentMetadata = {
    val parentDoc = extractorEngine.getParentDoc(docId)
    val authors: Option[Seq[String]] = Try(parentDoc.getFields("author").map(_.stringValue)) match {
      case Success(v) => if (v.nonEmpty) Some(v) else None
      case Failure(_) => None
    }

    val title: Option[String] = Try(parentDoc.getField("title").stringValue) match {
      case Success(v) => if (v.nonEmpty) Some(v) else None
      case Failure(_) => None
    }

    val venue: Option[String] = Try(parentDoc.getField("venue").stringValue) match {
      case Success(v) => if (v.nonEmpty) Some(v) else None
      case Failure(_) => None
    }

    val year: Option[Int] = Try(parentDoc.getField("year").numericValue.intValue) match {
      case Success(v) => Some(v)
      case Failure(_) => None
    }

    val doi: Option[String] = Try(parentDoc.getField("doi").stringValue) match {
      case Success(v) => if (v.nonEmpty) Some(v) else None
      case Failure(_) => None
    }

    val url: Option[String] = Try(parentDoc.getField("url").stringValue) match {
      case Success(v) => if (v.nonEmpty) Some(v) else None
      case Failure(_) => None
    }

    DocumentMetadata(
      docId = docId,
      authors = authors,
      title = title,
      doi = doi,
      url = url,
      year = year,
      venue = venue
    )
  }

  def getParent(docId: String, pretty: Option[Boolean]) = Action.async {
    Future {
      val jdata = getParentMetadata(docId)

      implicit val metadataFormat = Json.format[DocumentMetadata]
      val json = Json.toJson(jdata)
      json.format(pretty)
    }(odinsonContext)
  }

  /** Stores query results in state.
    *
    * @param odinsonQuery An Odinson pattern
    * @param parentQuery A Lucene query to filter documents (optional).
    * @param label The label to use when committing matches.
    */
  def commitResults(
    odinsonQuery: String,
    parentQuery: Option[String],
    label: String = "Mention"
  ): Unit = {
    val results = parentQuery match {
      case None => extractorEngine.query(odinsonQuery)
      case Some(filter) => extractorEngine.query(odinsonQuery, filter)
    }
    for {
      scoreDoc <- results.scoreDocs
      odinsonMatch <- scoreDoc.matches
    } {
      extractorEngine.state.addMention(
        docBase    = scoreDoc.segmentDocBase,
        docId      = scoreDoc.segmentDocId,
        label      = label,
        startToken = odinsonMatch.start,
        endToken   = odinsonMatch.end
      )
    }
    // index for efficient lookup in subsequent queries
    extractorEngine.state.index()
  }

  /**
    *
    * @param odinsonQuery An Odinson pattern
    * @param parentQuery A Lucene query to filter documents (optional).
    * @param label The label to use when committing matches to the state.
    * @param commit Whether or not results should be committed to the state.
    * @param prevDoc The last Document ID seen on the previous page of results (required if retrieving page 2+).
    * @param prevScore The score of the last Document see on the previous page (required if retrieving page 2+).
    * @return JSON of matches
    */
  def runQuery(
    odinsonQuery: String,
    parentQuery: Option[String],
    label: Option[String], // FIXME: in the future, this will be decided in the grammar
    commit: Option[Boolean], // FIXME: in the future, this will be decided in the grammar
    prevDoc: Option[Int],
    prevScore: Option[Float],
    enriched: Boolean,
    pretty: Option[Boolean]
  ) = Action.async {
    Future {
      try {
        val start = System.currentTimeMillis()

        val results: OdinResults = (prevDoc, prevScore) match {
          case (Some(doc), Some(score)) =>
            // continue where we left off
            parentQuery match {
              case None => extractorEngine.query(odinsonQuery, pageSize, doc, score)
              case Some(filter) => extractorEngine.query(odinsonQuery, filter, pageSize, doc, score)
            }
          case _ =>
            // get first page
            parentQuery match {
              case None => extractorEngine.query(odinsonQuery, pageSize)
              case Some(filter) => extractorEngine.query(odinsonQuery, filter, pageSize)
            }
        }
        val duration = (System.currentTimeMillis() - start) / 1000f // duration in seconds

        // should the results be added to the state?
        if (commit.getOrElse(false)) {
          // FIXME: can this be processed in the background?
          commitResults(
            odinsonQuery = odinsonQuery,
            parentQuery = parentQuery,
            label = label.getOrElse("Mention")
          )
        }

        val json = Json.toJson(mkJson(odinsonQuery, parentQuery, duration, results, enriched))
        json.format(pretty)
      } catch {
        case NonFatal(e) =>
          val stackTrace = ExceptionUtils.getStackTrace(e)
          val json = Json.toJson(Json.obj("error" -> stackTrace))
          Status(400)(json)
      }
    }(odinsonContext)
  }

  val jsonBuildInfo: JsValue = Json.obj(
    "name"                  -> BuildInfo.name,
    "version"               -> BuildInfo.version,
    "scalaVersion"          -> BuildInfo.scalaVersion,
    "sbtVersion"            -> BuildInfo.sbtVersion,
    "libraryDependencies"   -> BuildInfo.libraryDependencies,
    "scalacOptions"         -> BuildInfo.scalacOptions,
    "gitCurrentBranch"      -> BuildInfo.gitCurrentBranch,
    "gitHeadCommit"         -> BuildInfo.gitHeadCommit,
    "gitHeadCommitDate"     -> BuildInfo.gitHeadCommitDate,
    "gitUncommittedChanges" -> BuildInfo.gitUncommittedChanges,
    "builtAtString"         -> BuildInfo.builtAtString,
    "builtAtMillis"         -> BuildInfo.builtAtMillis
  )

  def mkJson(odinsonQuery: String, parentQuery: Option[String], duration: Float, results: OdinResults, enriched: Boolean): JsValue = {

    val scoreDocs: JsValue = enriched match {
      case true  => Json.arr(results.scoreDocs.map(mkJsonWithEnrichedResponse):_*)
      case false => Json.arr(results.scoreDocs.map(mkJson):_*)
    }

    Json.obj(
      "odinsonQuery" -> odinsonQuery,
      "parentQuery"  -> parentQuery,
      "duration"     -> duration,
      "totalHits"    -> results.totalHits,
      "scoreDocs"    -> scoreDocs
    )
  }

  def mkJson(odinsonScoreDoc: OdinsonScoreDoc): Json.JsValueWrapper = {
    val doc = extractorEngine.indexSearcher.doc(odinsonScoreDoc.doc)
    val tvs = extractorEngine.indexReader.getTermVectors(odinsonScoreDoc.doc)
    val sentenceText = doc.getField(wordTokenField).stringValue
    val ts = TokenSources.getTokenStream(wordTokenField, tvs, sentenceText, new WhitespaceAnalyzer, -1)
    val tokens = TokenStreamUtils.getTokens(ts)
    Json.obj(
      "odinsonDoc"    -> odinsonScoreDoc.doc,
      "score"         -> odinsonScoreDoc.score,
      "documentId"    -> getDocId(odinsonScoreDoc.doc),
      "sentenceIndex" -> getSentenceIndex(odinsonScoreDoc.doc),
      "words"         -> JsArray(tokens.map(JsString)),
      "matches"       -> Json.arr(odinsonScoreDoc.matches.map(mkJson):_*)
    )
  }

  def mkJson(m: OdinsonMatch): Json.JsValueWrapper = {
    Json.obj(
      "span"     -> Json.obj("start" -> m.start, "end" -> m.end),
      "captures" -> Json.arr(m.namedCaptures.map(mkJson):_*)
    )
  }

  def mkJson(namedCapture: NamedCapture): Json.JsValueWrapper = {
    Json.obj(namedCapture.name -> mkJson(namedCapture.capturedMatch))
  }

  def mkJsonWithEnrichedResponse(odinsonScoreDoc: OdinsonScoreDoc): Json.JsValueWrapper = {
    Json.obj(
      "odinsonDoc"    -> odinsonScoreDoc.doc,
      "score"         -> odinsonScoreDoc.score,
      "documentId"    -> getDocId(odinsonScoreDoc.doc),
      "sentenceIndex" -> getSentenceIndex(odinsonScoreDoc.doc),
      "sentence"      -> mkAbridgedSentence(odinsonScoreDoc.doc),
      "matches"       -> Json.arr(odinsonScoreDoc.matches.map(mkJson):_*)
    )
  }

  def retrieveSentenceJson(odinsonDocId: Int): JsValue = {
    val sent  = extractorEngine.indexSearcher.doc(odinsonDocId)
    val bin   = sent.getBinaryValue("json-binary").bytes
    Json.parse(DocUtils.bytesToJsonString(bin))
  }

  def mkAbridgedSentence(odinsonDocId: Int): JsValue = {
    val unabridgedJson = retrieveSentenceJson(odinsonDocId)
    unabridgedJson.as[JsObject] - "startOffsets" - "endOffsets" - "raw"
  }

}<|MERGE_RESOLUTION|>--- conflicted
+++ resolved
@@ -1,11 +1,8 @@
 package controllers
 
 import java.io.File
-<<<<<<< HEAD
 import java.nio.file.Path
-=======
 import javax.inject._
->>>>>>> d12b8629
 import scala.util.control.NonFatal
 import scala.concurrent.{ ExecutionContext, Future }
 import scala.util.{ Failure, Success, Try }
@@ -43,7 +40,6 @@
   val extractorEngine = ExtractorEngine.fromConfig("odinson")
   val odinsonContext: ExecutionContext = system.dispatchers.lookup("contexts.odinson")
 
-<<<<<<< HEAD
   /** convenience methods for formatting Play 2 Json */
   implicit class JsonOps(json: JsValue) {
     def format(pretty: Option[Boolean]): Result = pretty match {
@@ -57,20 +53,12 @@
       val json = jsonBuildInfo
       json.format(pretty)
     }(odinsonContext)
-=======
-  def buildInfo(pretty: Option[Boolean]) = Action {
-    val json = jsonBuildInfo
-    pretty match {
-      case Some(true) => Ok(Json.prettyPrint(json))
-      case _ => Ok(json)
-    }
-  }
-
-  def configInfo = Action {
-    val options = ConfigRenderOptions.concise.setFormatted(true).setJson(true)
-    val jsonString = config.root.render(options)
-    Ok(jsonString).as(JSON)
->>>>>>> d12b8629
+  }
+
+  def configInfo(pretty: Option[Boolean]) = Action {
+    val options = ConfigRenderOptions.concise.setJson(true)
+    val json = Json.parse(config.root.render(options))
+    json.format(pretty)
   }
 
   def numDocs = Action {
