--- conflicted
+++ resolved
@@ -7,10 +7,7 @@
 GET     /                               controllers.Default.redirect(to = "/api")
 
 GET     /api/buildinfo                  controllers.OdinsonController.buildInfo(pretty: Option[Boolean])
-<<<<<<< HEAD
-=======
 GET     /api/config                     controllers.OdinsonController.configInfo(pretty: Option[Boolean])
->>>>>>> 0c5a1e49
 
 # API spec
 GET     /api                            controllers.OpenApiController.openAPI
