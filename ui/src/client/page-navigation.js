import React from 'react';

import PropTypes from 'prop-types';

import {
  ButtonGroup,
  Button,
  // Classes,
  Tooltip,
  Position
} from '@blueprintjs/core';

function PageNavigation(props) {
  const {
    totalPages,
    currentPage,
    handleHeadClick,
    handleLeftClick,
    handleRightClick
  } = props;
<<<<<<< HEAD
=======

  const pageStatement = `${currentPage} out of ${totalPages}`;
>>>>>>> 0c5a1e49

  if (totalPages < 1) {
    return null;
  }
  return (
    <div className="navigation">
      <hr />
      <ButtonGroup
        minimal
        large
      >
        <Tooltip
          content="Go to first page"
          position={Position.TOP}
        >
          <Button
            icon="chevron-backward"
            disabled={currentPage === 1}
            onClick={handleHeadClick}
          />
        </Tooltip>
        <Tooltip
          content="Go to previous page"
          position={Position.TOP}
        >
          <Button
            icon="chevron-left"
            disabled={currentPage === 1}
            onClick={handleLeftClick}
          />
        </Tooltip>
        <div className="pageNumbers">
<<<<<<< HEAD
          {currentPage}
=======
          {pageStatement}
>>>>>>> 0c5a1e49
        </div>
        <Tooltip
          content="Go to next page"
          position={Position.TOP}
        >
          <Button
            icon="chevron-right"
            disabled={currentPage === totalPages}
            onClick={handleRightClick}
          />
        </Tooltip>
        <Button disabled />
        {/* <Tooltip content='Not implemented yet' className={Classes.DARK}>
          <Button
            icon='chevron-forward'
            //disabled={this.props.currentPage == this.props.totalPages}
            disabled={true}
            onClick={this.props.handleLastClick}
          ></Button>
        </Tooltip> */}
      </ButtonGroup>
    </div>
  );
}

PageNavigation.propTypes = {
  totalPages: PropTypes.number,
  currentPage: PropTypes.number.isRequired,
  handleHeadClick: PropTypes.func.isRequired,
  handleLeftClick: PropTypes.func.isRequired,
  handleRightClick: PropTypes.func.isRequired
};

PageNavigation.defaultProps = {
  totalPages: null
};

export default PageNavigation;<|MERGE_RESOLUTION|>--- conflicted
+++ resolved
@@ -18,11 +18,8 @@
     handleLeftClick,
     handleRightClick
   } = props;
-<<<<<<< HEAD
-=======
 
   const pageStatement = `${currentPage} out of ${totalPages}`;
->>>>>>> 0c5a1e49
 
   if (totalPages < 1) {
     return null;
@@ -55,11 +52,7 @@
           />
         </Tooltip>
         <div className="pageNumbers">
-<<<<<<< HEAD
-          {currentPage}
-=======
           {pageStatement}
->>>>>>> 0c5a1e49
         </div>
         <Tooltip
           content="Go to next page"
