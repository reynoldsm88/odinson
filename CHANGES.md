# Changelog

All notable changes to this project will be documented in this file.

The format is based on [Keep a Changelog](https://keepachangelog.com/en/1.0.0/).

## [Unreleased]
### Added
<<<<<<< HEAD
- Added argument promotion, i.e., arguments specified for promotion or underspecified will be added to the state ([#218](https://github.com/lum-ai/odinson/pull/218))
=======
- Add tests for REST API endpoints
>>>>>>> 98ab1eea
- Grammar files now support imports of rules and variables, from both resources and filesystem; absolute and relative paths ([#175](https://github.com/lum-ai/odinson/pull/175), [#180](https://github.com/lum-ai/odinson/pull/180)).
- Validation of tokens to ensure they are compatible with Lucene ([#170](https://github.com/lum-ai/odinson/pull/170))
- Add priority as String to `Rule` and as `Priority` to `Extractor`
- Add `MentionFactory` to be optionally passed during construction of the `ExtractorEngine` so that custom `Mentions`
  can be produced.  Include a `DefaultMentionFactory` to be used if one isn't provided.  Change `Mention` to be a
  regular class instead of a case class to facilitate subclassing.
- Use added `State.addMentions` now instead of `State.addMention` with help of new `OdinResultsIterator` by [@kwalcock](https://github.com/kwalcock)
- Add `State` and `StateFactory` integration into `reference.conf` and integrate extras into `application.conf`
- Code coverage report.
- REST API endpoints for retrieving metadata and parent document; OpenAPI data model for `OdinsonDocument`, etc.
- Containerized Odinson
  - Docker images for [`extra`](https://hub.docker.com/r/lumai/odinson-extras) and the [REST API](https://hub.docker.com/r/lumai/odinson-rest-api) using the [`sbt-native-packager` plugin](https://github.com/sbt/sbt-native-packager).
- Added `ExtractorEngine.inMemory(...)` to help build an index in memory.
- Added `disableMatchSelector` to `ExtractorEngine.extractMentions()` to retrieve all spans of tokens that could
  be matched by the query. In other words, it skips the `MatchSelector`.
- Added `buildinfo.json` file to the index to store versions and build info.
- Added ability to express rule vars as lists, in addition to the current string representation.
- Put indexing docs in a method to be used by external projects. ([#90](https://github.com/lum-ai/odinson/pull/90))
- Started documentation at [http://gh.lum.ai/odinson/](http://gh.lum.ai/odinson/) ([#97](https://github.com/lum-ai/odinson/pull/97))
### Changed
- Different organization for tests. Now every test extends a `BaseSpec` class and there are 6 categories of tests.
- Turn `State` into a trait with very basic `SqlState` and even more basic `MemoryState` and placeholder `FileState` implementations by [@kwalcock](https://github.com/kwalcock)
- REST API: `/api/parent` -> `/api/parent/by-document-id` & `/api/parent/by-sentence-id`
- REST API: `sentId` param for `/api/sentence` -> `sentenceId`
- REST API: `rules` param for `/api/execute/grammar` -> `grammar`
- Retrieval of OdinsonSentence JSON via REST API
- `extra/AnnotateText` writes compressed json files
- Reduce number of array allocations
- All strings are normalized with NFKC, except the norm field which uses NFKC with casefolding,
  diacritic stripping, and some extra character mappings. This is the case both at index time and query time.
  This means you should reindex if you upgrade to this version.
### Fixed
- Use temporary directories for /extra and /backend tests to avoid the main index (`data/odinson/index`) being overwritten during testing
- Accept underscore at identifier start ([#209](https://github.com/lum-ai/odinson/pull/209))
- Nullpointer exception related to event arguments.
- size of roots array in `UnsafeSerializer`

## [0.2.3] - 2020-03-27
### Added
- Added option to allow arguments that overlap with the trigger in event mentions (disallowed by default)
- Added optional label to rules and mentions
- Added lucene segment information to `Mention`
- Added optional `label` support to named capture syntax, i.e. `(?<name:label> ... )`
- Added `QueryUtils.quantifier()` to make a quantifier string from some requirements, e.g. min and max repetitions.
### Fixed
- Enforce quantifier semantics in `event` rules.
- Replace variables in rule names<|MERGE_RESOLUTION|>--- conflicted
+++ resolved
@@ -6,11 +6,8 @@
 
 ## [Unreleased]
 ### Added
-<<<<<<< HEAD
 - Added argument promotion, i.e., arguments specified for promotion or underspecified will be added to the state ([#218](https://github.com/lum-ai/odinson/pull/218))
-=======
 - Add tests for REST API endpoints
->>>>>>> 98ab1eea
 - Grammar files now support imports of rules and variables, from both resources and filesystem; absolute and relative paths ([#175](https://github.com/lum-ai/odinson/pull/175), [#180](https://github.com/lum-ai/odinson/pull/180)).
 - Validation of tokens to ensure they are compatible with Lucene ([#170](https://github.com/lum-ai/odinson/pull/170))
 - Add priority as String to `Rule` and as `Priority` to `Extractor`
