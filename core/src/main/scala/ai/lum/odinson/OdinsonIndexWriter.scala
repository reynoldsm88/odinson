package ai.lum.odinson

import java.io.File
import java.nio.file.Paths
import java.util.Collection
import scala.collection.mutable.ArrayBuffer
import scala.collection.JavaConverters._
import org.apache.lucene.util.BytesRef
import org.apache.lucene.{ document => lucenedoc }
import org.apache.lucene.document.Field.Store
import org.apache.lucene.analysis.core.WhitespaceAnalyzer
import org.apache.lucene.index.{ IndexWriter, IndexWriterConfig }
import org.apache.lucene.index.IndexWriterConfig.OpenMode
import org.apache.lucene.store.{ Directory, FSDirectory, IOContext, RAMDirectory }
import com.typesafe.scalalogging.LazyLogging
import com.typesafe.config.{ Config, ConfigValueFactory }
import ai.lum.common.ConfigFactory
import ai.lum.common.ConfigUtils._
import ai.lum.common.DisplayUtils._
import ai.lum.odinson.lucene.analysis._
import ai.lum.odinson.digraph.{ DirectedGraph, Vocabulary }

class OdinsonIndexWriter(
  val directory: Directory,
  val vocabulary: Vocabulary,
  val documentIdField: String,
  val sentenceIdField: String,
  val sentenceLengthField: String,
  val normalizedTokenField: String,
  val addToNormalizedField: Set[String],
  val incomingTokenField: String,
  val outgoingTokenField: String,
  val sortedDocValuesFieldMaxSize: Int,
  val maxNumberOfTokensPerSentence: Int,
) extends LazyLogging {

  val analyzer = new WhitespaceAnalyzer()
  val writerConfig = new IndexWriterConfig(analyzer)
  writerConfig.setOpenMode(OpenMode.CREATE)
  val writer = new IndexWriter(directory, writerConfig)

  def addDocuments(block: Seq[lucenedoc.Document]): Unit = {
    addDocuments(block.asJava)
  }

  def addDocuments(block: Collection[lucenedoc.Document]): Unit = {
    writer.addDocuments(block)
  }

  def commit(): Unit = writer.commit()

  def close(): Unit = {
    // FIXME: is this the correct instantiation of IOContext?
    val stream = directory.createOutput(Vocabulary.FILE_NAME, new IOContext)
    stream.writeString(vocabulary.dump)
    stream.close()
    writer.close()
  }

  /** generates a lucenedoc document per sentence */
  def mkDocumentBlock(d: Document): Seq[lucenedoc.Document] = {
    val block = ArrayBuffer.empty[lucenedoc.Document]
    for ((s, i) <- d.sentences.zipWithIndex) {
      if (s.numTokens <= maxNumberOfTokensPerSentence) {
        block += mkSentenceDoc(s, d.id, i.toString)
      } else {
        logger.warn(s"skipping sentence with ${s.numTokens.display} tokens")
      }
    }
    block += mkMetadataDoc(d)
    block
  }

  def mkMetadataDoc(d: Document): lucenedoc.Document = {
    val metadata = new lucenedoc.Document
    metadata.add(new lucenedoc.StringField("type", "metadata", Store.NO))
    metadata.add(new lucenedoc.StringField(documentIdField, d.id, Store.YES))
    for {
      odinsonField <- d.metadata
      luceneField <- mkLuceneFields(odinsonField)
    } metadata.add(luceneField)
    metadata
  }

  def mkSentenceDoc(s: Sentence, docId: String, sentId: String): lucenedoc.Document = {
    val sent = new lucenedoc.Document
    sent.add(new lucenedoc.StoredField(documentIdField, docId))
    sent.add(new lucenedoc.StoredField(sentenceIdField, sentId)) // FIXME should this be a number?
    sent.add(new lucenedoc.NumericDocValuesField(sentenceLengthField, s.numTokens))
    for {
      odinsonField <- s.fields
      luceneField <- mkLuceneFields(odinsonField)
    } sent.add(luceneField)
    val normFields = s.fields
      .collect { case f: TokensField => f }
      .filter(f => addToNormalizedField.contains(f.name))
      .map(f => f.tokens)
    sent.add(new lucenedoc.TextField(normalizedTokenField, new NormalizedTokenStream(normFields)))
    sent
  }

  def mkLuceneFields(f: Field): Seq[lucenedoc.Field] = {
    f match {
      case f: DateField =>
        val longField = new lucenedoc.LongPoint(f.name, f.localDate.toEpochDay)
        if (f.store) {
          val storedField = new lucenedoc.StoredField(f.name, f.date)
          Seq(longField, storedField)
        } else {
          Seq(longField)
        }
      case f: StringField =>
        val store = if (f.store) Store.YES else Store.NO
        val stringField = new lucenedoc.StringField(f.name, f.string, store)
        Seq(stringField)
      case f: TokensField if f.store =>
        val tokensField = new lucenedoc.TextField(f.name, f.tokens.mkString(" "), Store.YES)
        Seq(tokensField)
      case f: TokensField =>
        val tokensField = new lucenedoc.TextField(f.name, new OdinsonTokenStream(f.tokens))
        Seq(tokensField)
      case f: GraphField =>
        val in  = new lucenedoc.TextField(incomingTokenField, new DependencyTokenStream(f.incomingEdges))
        val out = new lucenedoc.TextField(outgoingTokenField, new DependencyTokenStream(f.outgoingEdges))
        val bytes = mkDirectedGraph(f).toBytes
        if (bytes.length <= sortedDocValuesFieldMaxSize) {
          val graph = new lucenedoc.SortedDocValuesField(f.name, new BytesRef(bytes))
          Seq(graph, in, out)
        } else {
          logger.warn(s"serialized dependencies too big for storage: ${bytes.length.display} > ${sortedDocValuesFieldMaxSize.display} bytes")
          Seq.empty
        }
    }
  }

  def mkDirectedGraph(f: GraphField): DirectedGraph = {
    val incomingEdges = f.incomingEdges.map(_.toArray).toArray
    val outgoingEdges = f.outgoingEdges.map(_.toArray).toArray
    val roots = f.roots.toArray
    mkDirectedGraph(incomingEdges, outgoingEdges, roots)
  }

  def mkDirectedGraph(
    incomingEdges: Array[Array[(Int, String)]],
    outgoingEdges: Array[Array[(Int, String)]],
    roots: Array[Int]
  ): DirectedGraph = {
    def toLabelIds(tokenEdges: Array[(Int, String)]): Array[Int] = for {
      (tok, label) <- tokenEdges
      labelId = vocabulary.getOrCreateId(label)
      n <- Array(tok, labelId)
    } yield n
    val incoming = incomingEdges.map(toLabelIds)
    val outgoing = outgoingEdges.map(toLabelIds)
    DirectedGraph(incoming, outgoing, roots)
  }

}


object OdinsonIndexWriter {

<<<<<<< HEAD
  def apply(directory: Directory, vocabulary: Vocabulary): OdinsonIndexWriter = {
    new OdinsonIndexWriter(directory, vocabulary)
  }

  def apply(indexDir: File): OdinsonIndexWriter = {
    OdinsonIndexWriter(indexDir.toPath)
  }

  def apply(indexDir: Path): OdinsonIndexWriter = {
    val directory  = FSDirectory.open(indexDir)
    val vocabulary = Vocabulary.fromDirectory(directory)
    OdinsonIndexWriter(directory, vocabulary)
  }

=======
>>>>>>> d12b8629
  def fromConfig(): OdinsonIndexWriter = {
    fromConfig("odinson")
  }

  def fromConfig(path: String): OdinsonIndexWriter = {
    val config = ConfigFactory.load()
    fromConfig(config[Config](path))
  }

  def fromConfig(config: Config): OdinsonIndexWriter = {
    val indexDir = config[String]("indexDir")
    val documentIdField = config[String]("index.documentIdField")
    val sentenceIdField = config[String]("index.sentenceIdField")
    val sentenceLengthField  = config[String]("index.sentenceLengthField")
    val normalizedTokenField = config[String]("index.normalizedTokenField")
    val addToNormalizedField = config[List[String]]("index.addToNormalizedField")
    val incomingTokenField   = config[String]("index.incomingTokenField")
    val outgoingTokenField   = config[String]("index.outgoingTokenField")
    val sortedDocValuesFieldMaxSize  = config[Int]("index.sortedDocValuesFieldMaxSize")
    val maxNumberOfTokensPerSentence = config[Int]("index.maxNumberOfTokensPerSentence")
    val (directory, vocabulary) = indexDir match {
      case ":memory:" =>
        // memory index is supported in the configuration file
        val dir = new RAMDirectory
        val vocab = Vocabulary.empty
        (dir, vocab)
      case path =>
        val dir = FSDirectory.open(Paths.get(path))
        val vocab = Vocabulary.fromIndex(dir)
        (dir, vocab)
    }
    new OdinsonIndexWriter(
      directory, vocabulary,
      documentIdField,
      sentenceIdField,
      sentenceLengthField,
      normalizedTokenField,
      addToNormalizedField.toSet,
      incomingTokenField,
      outgoingTokenField,
      sortedDocValuesFieldMaxSize,
      maxNumberOfTokensPerSentence,
    )
  }

  def inMemory: OdinsonIndexWriter = {
    val config = ConfigFactory.load()
    // if the user wants the index to live in memory then we override the configuration
    val newConfig = config.withValue("odinson.indexDir", ConfigValueFactory.fromAnyRef(":memory:"))
    fromConfig(newConfig[Config]("odinson"))
  }

}<|MERGE_RESOLUTION|>--- conflicted
+++ resolved
@@ -160,23 +160,6 @@
 
 object OdinsonIndexWriter {
 
-<<<<<<< HEAD
-  def apply(directory: Directory, vocabulary: Vocabulary): OdinsonIndexWriter = {
-    new OdinsonIndexWriter(directory, vocabulary)
-  }
-
-  def apply(indexDir: File): OdinsonIndexWriter = {
-    OdinsonIndexWriter(indexDir.toPath)
-  }
-
-  def apply(indexDir: Path): OdinsonIndexWriter = {
-    val directory  = FSDirectory.open(indexDir)
-    val vocabulary = Vocabulary.fromDirectory(directory)
-    OdinsonIndexWriter(directory, vocabulary)
-  }
-
-=======
->>>>>>> d12b8629
   def fromConfig(): OdinsonIndexWriter = {
     fromConfig("odinson")
   }
@@ -205,7 +188,7 @@
         (dir, vocab)
       case path =>
         val dir = FSDirectory.open(Paths.get(path))
-        val vocab = Vocabulary.fromIndex(dir)
+        val vocab = Vocabulary.fromDirectory(dir)
         (dir, vocab)
     }
     new OdinsonIndexWriter(
