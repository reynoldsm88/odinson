package ai.lum.odinson

import ai.lum.common.Interval
import ai.lum.odinson.lucene.search.ArgumentSpans

case class NamedCapture(name: String, label: Option[String], capturedMatch: OdinsonMatch)

sealed trait OdinsonMatch {

  def start: Int
  def end: Int
  def namedCaptures: Array[NamedCapture]

  /** The length of the match */
  def length: Int = end - start

  /** The interval of token indices that form this mention. */
  def tokenInterval: Interval = Interval.open(start, end)

}

object OdinsonMatch {
  val emptyNamedCaptures: Array[NamedCapture] = Array.empty
}

case class StateMatch(start: Int, end: Int, namedCaptures: Array[NamedCapture]) extends OdinsonMatch {

  override def toString: String = {
    val namedCapturesString = namedCaptures.map { namedCapture =>
      s"NamedCapture(${namedCapture.name},${namedCapture.label},${namedCapture.capturedMatch}"
    }.mkString("NamedCaptures(", ",", ")")

    (s"StateMatch($start,$end,$namedCapturesString")
  }
}

/** helper class to store the metadata related to an EventMention's argument,
 *  like it's name and some information about its quantifiers.
 */
case class ArgumentMetadata(name: String, min: Int, max: Option[Int], promote: Boolean)

class EventMatch(
  val trigger: OdinsonMatch,
  val namedCaptures: Array[NamedCapture],
  val argumentMetadata: Array[ArgumentMetadata],
) extends OdinsonMatch {

  val start: Int = trigger.start
  val end: Int = trigger.end

  /** Removes all arguments that overlap with the trigger and returns Some(EventMention)
   *  if the surviving arguments still satisfy the event specification (e.g. all required arguments survive),
   *  or None if the surviving arguments are not sufficient to construct a valid EventMention.
   */
  def removeTriggerOverlaps: Option[EventMatch] = {
    val captures = namedCaptures.filterNot(_.capturedMatch.tokenInterval intersects trigger.tokenInterval)
    val groupedCaptures = captures.groupBy(_.name)
    for (meta <- argumentMetadata) {
      val numMatches = groupedCaptures.get(meta.name).map(_.length).getOrElse(0)
      if (numMatches < meta.min) {
        return None
      }
    }
    Some(new EventMatch(trigger, captures, argumentMetadata))
  }

}

/** This class represents a partial event match
 *  that has to be packaged into actual event mentions.
 *  This class is for internal purposes only and should
 *  never be seen by an end user.
 */
class EventSketch(
  val trigger: OdinsonMatch,
  val argSketches: Array[(ArgumentSpans, OdinsonMatch)],
) extends OdinsonMatch {
  val start: Int = trigger.start
  val end: Int = trigger.end
  val namedCaptures: Array[NamedCapture] = OdinsonMatch.emptyNamedCaptures
<<<<<<< HEAD
  val argumentMetadata: Array[ArgumentMetadata] = argSketches.map{ a =>
    // If we need to promote, and it was already in the State
    val promote = a._1.promote && !a._2.isInstanceOf[StateMatch]
    ArgumentMetadata(a._1.name, a._1.min, a._1.max, promote)
  }
=======
  val argumentMetadata: Array[ArgumentMetadata] = argSketches
    .map(a => ArgumentMetadata(a._1.name, a._1.min, a._1.max))
    .distinct
>>>>>>> 07f1ddcc
}

class NGramMatch(
  val start: Int,
  val end: Int,
) extends OdinsonMatch {
  val namedCaptures: Array[NamedCapture] = OdinsonMatch.emptyNamedCaptures
}

// TODO add traversed path to this match object
class GraphTraversalMatch(
  val srcMatch: OdinsonMatch,
  val dstMatch: OdinsonMatch,
) extends OdinsonMatch {

  val start: Int = dstMatch.start
  val end: Int = dstMatch.end

  def namedCaptures: Array[NamedCapture] = {
    val srcCaps = srcMatch.namedCaptures
    val dstCaps = dstMatch.namedCaptures
    val length = srcCaps.length + dstCaps.length
    val totalCaps = new Array[NamedCapture](length)
    System.arraycopy(srcCaps, 0, totalCaps, 0, srcCaps.length)
    System.arraycopy(dstCaps, 0, totalCaps, srcCaps.length, dstCaps.length)
    totalCaps
  }

}

class ConcatMatch(
  val subMatches: Array[OdinsonMatch]
) extends OdinsonMatch {
  val start: Int = subMatches(0).start
  val end: Int = subMatches(subMatches.length - 1).end
  def namedCaptures: Array[NamedCapture] = {
    subMatches.flatMap(_.namedCaptures)
  }
}

class RepetitionMatch(
  val subMatches: Array[OdinsonMatch],
  val isGreedy: Boolean,
) extends OdinsonMatch {
  val start: Int = subMatches(0).start
  val end: Int = subMatches(subMatches.length - 1).end
  val isLazy: Boolean = !isGreedy
  def namedCaptures: Array[NamedCapture] = {
    subMatches.flatMap(_.namedCaptures)
  }
}

class OptionalMatch(
  val subMatch: OdinsonMatch,
  val isGreedy: Boolean,
) extends OdinsonMatch {
  val start: Int = subMatch.start
  val end: Int = subMatch.end
  val isLazy: Boolean = !isGreedy
  def namedCaptures: Array[NamedCapture] = {
    subMatch.namedCaptures
  }
}

class OrMatch(
  val subMatch: OdinsonMatch,
  val clauseID: Int,
) extends OdinsonMatch {
  val start: Int = subMatch.start
  val end: Int = subMatch.end
  def namedCaptures: Array[NamedCapture] = {
    subMatch.namedCaptures
  }
}

class NamedMatch(
  val subMatch: OdinsonMatch,
  val name: String,
  val label: Option[String],
) extends OdinsonMatch {

  val start: Int = subMatch.start
  val end: Int = subMatch.end

  def namedCaptures: Array[NamedCapture] = {
    val subCaps = subMatch.namedCaptures
    val newCaps = new Array[NamedCapture](subCaps.length + 1)
    newCaps(0) = NamedCapture(name, label, subMatch)
    System.arraycopy(subCaps, 0, newCaps, 1, subCaps.length)
    newCaps
  }

}<|MERGE_RESOLUTION|>--- conflicted
+++ resolved
@@ -78,18 +78,11 @@
   val start: Int = trigger.start
   val end: Int = trigger.end
   val namedCaptures: Array[NamedCapture] = OdinsonMatch.emptyNamedCaptures
-<<<<<<< HEAD
   val argumentMetadata: Array[ArgumentMetadata] = argSketches.map{ a =>
     // If we need to promote, and it was already in the State
     val promote = a._1.promote && !a._2.isInstanceOf[StateMatch]
     ArgumentMetadata(a._1.name, a._1.min, a._1.max, promote)
-  }
-=======
-  val argumentMetadata: Array[ArgumentMetadata] = argSketches
-    .map(a => ArgumentMetadata(a._1.name, a._1.min, a._1.max))
-    .distinct
->>>>>>> 07f1ddcc
-}
+  }.distinct
 
 class NGramMatch(
   val start: Int,
