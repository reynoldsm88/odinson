package ai.lum.odinson.state

<<<<<<< HEAD
import ai.lum.odinson.StateMatch
=======
import java.io.File

import ai.lum.common.ConfigUtils._
import ai.lum.odinson.Mention
>>>>>>> e22a4aaf
import com.typesafe.config.Config

import scala.collection.mutable

// This version of MemoryState differs from most versions of State in that it does not need to
// serialize the OdinsonMatches and then deserialize them as StateMatches.  This version keeps
// the matches just as they are.  This might cause behavior changes in clients.  Beware!
class MemoryState(val persistOnClose: Boolean, val outfile: Option[File] = None) extends State {
  import MemoryState._

  if (persistOnClose) require(outfile.isDefined)

  implicit val resultItemOrdering = MemoryState.MentionOrdering
  protected val baseIdLabelToMentions: mutable.Map[BaseIdLabel, mutable.SortedSet[Mention]] = mutable.Map.empty
  protected val baseLabelToIds: mutable.Map[BaseLabel, mutable.SortedSet[Int]] = mutable.Map.empty

  protected def addMention(mention: Mention): Unit = {
    val baseIdLabel = BaseIdLabel(mention.luceneSegmentDocBase, mention.luceneSegmentDocId, mention.label.getOrElse(""))
    val mentions = baseIdLabelToMentions.getOrElseUpdate(baseIdLabel, mutable.SortedSet.empty[Mention])

    mentions.add(mention)

    val baseLabel = BaseLabel(mention.luceneSegmentDocBase, mention.label.getOrElse(""))
    val ids = baseLabelToIds.getOrElseUpdate(baseLabel, mutable.SortedSet.empty[Int])

    ids.add(mention.luceneSegmentDocId)
  }


  override def addMentions(mentions: Iterator[Mention]): Unit = {
    mentions.foreach(addMention)
    println()
  }

  override def getDocIds(docBase: Int, label: String): Array[Int] = {
    val baseLabel = BaseLabel(docBase, label)
    val idsOpt: Option[mutable.SortedSet[Int]] = baseLabelToIds.get(baseLabel)
    val ids: Array[Int] = idsOpt.map(_.toArray).getOrElse(Array.empty)

    ids
  }

  override def getMentions(docBase: Int, docId: Int, label: String): Array[Mention] = {
    val baseIdLabel = BaseIdLabel(docBase, docId, label)
<<<<<<< HEAD
    val resultItemsOpt = baseIdLabelToResultItems.get(baseIdLabel)
    val resultItems = resultItemsOpt.map(_.toArray).getOrElse(Array.empty)
    val stateResultItems = resultItems.map { resultItem =>
      resultItem.copy(odinsonMatch = StateMatch.fromOdinsonMatch(resultItem.odinsonMatch))
    }

    stateResultItems
  }
=======
    val mentionsOpt = baseIdLabelToMentions.get(baseIdLabel)
    val resultItems = mentionsOpt.map(_.toArray).getOrElse(Array.empty)
>>>>>>> e22a4aaf

  override def close(): Unit = {
    baseIdLabelToResultItems.clear()
    baseLabelToIds.clear()
  }

  override def getAllMentions(): Iterator[Mention] = {
    val mentionIterator = baseIdLabelToMentions
      .toIterator
      .flatMap{ case (baseIdLabel, mentionSet) => mentionSet.toIterator }
    // TODO: @Keith check please :)
    mentionIterator
  }

  override def clear(): Unit = {
    baseIdLabelToMentions.clear()
    baseLabelToIds.clear()
  }

  override def close(): Unit = {
    if (persistOnClose) dump(outfile.get)
    clear()
    clear()
  }

}

object MemoryState {
  case class BaseIdLabel(docBase: Int, docId: Int, label: String)
  case class BaseLabel(docBase: Int, label: String)

  def apply(config: Config): MemoryState = {
    val persistOnClose = config[Boolean]("state.memory.persistOnClose")
    val saveTo = config.get[File]("state.memory.stateDir")
    new MemoryState(persistOnClose, saveTo)
  }

  // This original implementation is thought to create too many objects.
  // implicit val ordering: Ordering[ResultItem] = Ordering.by[ResultItem, (Int, Int)] { resultItem =>
  //   (resultItem.odinsonMatch.start, resultItem.odinsonMatch.end)
  // }

  // The compiler can't handle an implicit here.
  object MentionOrdering extends Ordering[Mention] {
    def compare(left: Mention, right: Mention): Int = {
      right match {
        case equal if left == right => 0
        case earlierDoc if left.luceneDocId < right.luceneDocId => -1
        case laterDoc if left.luceneDocId > right.luceneDocId => 1
        case sameDocComesFirst if left.odinsonMatch.start < right.odinsonMatch.start => -1
        case sameDocComesAfter if left.odinsonMatch.start > right.odinsonMatch.start => 1
        case sameDocSameStart if left.odinsonMatch.start == right.odinsonMatch.start =>

          val leftStart = if (left.odinsonMatch.namedCaptures.isEmpty) left.odinsonMatch.start else left.odinsonMatch.namedCaptures.map(_.capturedMatch.start).min
          val rightStart = if (right.odinsonMatch.namedCaptures.isEmpty) right.odinsonMatch.start else right.odinsonMatch.namedCaptures.map(_.capturedMatch.start).min
          if (leftStart < rightStart) -1
          else if (rightStart < leftStart) 1
          else 0
        case _ => ???
      }
    }
//    def compare(left: Mention, right: Mention): Int = {
//
//      val startSign = left.odinsonMatch.start - right.odinsonMatch.start
//      if (startSign != 0) startSign
//      else {
//        val endSign = left.odinsonMatch.end - right.odinsonMatch.end
//        endSign // and if these are tied...
//      }
//    }
  }
}<|MERGE_RESOLUTION|>--- conflicted
+++ resolved
@@ -1,21 +1,17 @@
 package ai.lum.odinson.state
 
-<<<<<<< HEAD
+import java.io.File
+import scala.collection.mutable
+import ai.lum.common.ConfigUtils._
+import ai.lum.odinson._
+import ai.lum.odinson.Mention
 import ai.lum.odinson.StateMatch
-=======
-import java.io.File
-
-import ai.lum.common.ConfigUtils._
-import ai.lum.odinson.Mention
->>>>>>> e22a4aaf
 import com.typesafe.config.Config
-
-import scala.collection.mutable
 
 // This version of MemoryState differs from most versions of State in that it does not need to
 // serialize the OdinsonMatches and then deserialize them as StateMatches.  This version keeps
 // the matches just as they are.  This might cause behavior changes in clients.  Beware!
-class MemoryState(val persistOnClose: Boolean, val outfile: Option[File] = None) extends State {
+class MemoryState(val mentionFactory: MentionFactory, val persistOnClose: Boolean, val outfile: Option[File] = None) extends State {
   import MemoryState._
 
   if (persistOnClose) require(outfile.isDefined)
@@ -52,23 +48,13 @@
 
   override def getMentions(docBase: Int, docId: Int, label: String): Array[Mention] = {
     val baseIdLabel = BaseIdLabel(docBase, docId, label)
-<<<<<<< HEAD
-    val resultItemsOpt = baseIdLabelToResultItems.get(baseIdLabel)
-    val resultItems = resultItemsOpt.map(_.toArray).getOrElse(Array.empty)
+    val mentionsOpt = baseIdLabelToMentions.get(baseIdLabel)
+    val resultItems = mentionsOpt.map(_.toArray).getOrElse(Array.empty)
     val stateResultItems = resultItems.map { resultItem =>
-      resultItem.copy(odinsonMatch = StateMatch.fromOdinsonMatch(resultItem.odinsonMatch))
+      resultItem.copy(mentionFactory, odinsonMatch = StateMatch.fromOdinsonMatch(resultItem.odinsonMatch))
     }
 
     stateResultItems
-  }
-=======
-    val mentionsOpt = baseIdLabelToMentions.get(baseIdLabel)
-    val resultItems = mentionsOpt.map(_.toArray).getOrElse(Array.empty)
->>>>>>> e22a4aaf
-
-  override def close(): Unit = {
-    baseIdLabelToResultItems.clear()
-    baseLabelToIds.clear()
   }
 
   override def getAllMentions(): Iterator[Mention] = {
@@ -97,9 +83,10 @@
   case class BaseLabel(docBase: Int, label: String)
 
   def apply(config: Config): MemoryState = {
+    val mentionFactory = MentionFactory.fromConfig(config)
     val persistOnClose = config[Boolean]("state.memory.persistOnClose")
     val saveTo = config.get[File]("state.memory.stateDir")
-    new MemoryState(persistOnClose, saveTo)
+    new MemoryState(mentionFactory, persistOnClose, saveTo)
   }
 
   // This original implementation is thought to create too many objects.
