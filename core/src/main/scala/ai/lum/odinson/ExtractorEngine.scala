package ai.lum.odinson

import java.io.File
import org.apache.lucene.analysis.core.WhitespaceAnalyzer
import org.apache.lucene.document.{Document => LuceneDocument}
import org.apache.lucene.search.{BooleanClause => LuceneBooleanClause, BooleanQuery => LuceneBooleanQuery}
import org.apache.lucene.store.{Directory, FSDirectory}
import org.apache.lucene.index.DirectoryReader
import org.apache.lucene.queryparser.classic.QueryParser
import com.typesafe.config.{Config, ConfigValueFactory}
import ai.lum.common.ConfigFactory
import ai.lum.common.ConfigUtils._
import ai.lum.common.StringUtils._
import ai.lum.odinson.compiler.QueryCompiler
import ai.lum.odinson.lucene._
import ai.lum.odinson.lucene.analysis.TokenStreamUtils
import ai.lum.odinson.lucene.search._
import ai.lum.odinson.state.{MockState, OdinMentionsIterator, State}
import ai.lum.odinson.digraph.Vocabulary
<<<<<<< HEAD
=======
import ai.lum.odinson.state.EventPromoter
import ai.lum.odinson.state.LabeledNamedOdinResults
import ai.lum.odinson.state.OdinResultsIterator
import ai.lum.odinson.state.StateFactory
import ai.lum.odinson.state.SuperOdinResultsIterator
>>>>>>> 84aeaa5c
import ai.lum.odinson.utils.MostRecentlyUsed
import ai.lum.odinson.utils.exceptions.OdinsonException


class LazyIdGetter(indexSearcher: OdinsonIndexSearcher, documentId: Int) extends IdGetter {
  protected lazy val document = indexSearcher.doc(documentId)
  protected lazy val docId: String = document.getField("docId").stringValue
  protected lazy val sentId: String = document.getField("sentId").stringValue

  def getDocId: String = docId

  def getSentId: String = sentId
}

object LazyIdGetter {
  def apply(indexSearcher: OdinsonIndexSearcher, docId: Int): LazyIdGetter = new LazyIdGetter(indexSearcher, docId)
}

class ExtractorEngine private (
  val indexSearcher: OdinsonIndexSearcher,
  val compiler: QueryCompiler,
  val displayField: String,
  val state: State, // todo: should this be private?
  val parentDocIdField: String,
  val mentionFactory: MentionFactory
) {

  /** Analyzer for parent queries.  Don't skip any stopwords. */
  val analyzer = new WhitespaceAnalyzer()

  val indexReader = indexSearcher.getIndexReader()

  val ruleReader = new RuleReader(compiler)

  val eventPromoter = new EventPromoter()

  // This boolean is for allowTriggerOverlaps.  This is so that we don't have to constantly check
  // allowTriggerOverlaps in an inner loop.  It's not going to change, after all.
  val filters: Map[Boolean, Mention => Option[Mention]] = Map(
    false -> { mention: Mention =>
      // If needed, filter results to discard trigger overlaps.
      mention.odinsonMatch match {
        case eventMatch: EventMatch =>
          eventMatch.removeTriggerOverlaps.map(eventMatch => mention.copy(mentionFactory = mentionFactory, odinsonMatch = eventMatch))
        case _ => Some(mention)
      }
    },
    true -> { mention: Mention =>
      Some(mention)
    }
  )

  /**
    * Gets a lucene document id and returns the stored fields
    * corresponding to that document.
    *
    * @param docID lucene document id
    * @return a lucene document
    */
  def doc(docID: Int): LuceneDocument = {
    indexSearcher.doc(docID)
  }

  /**
    * Returns the number of lucene documents in the index.
    * Note that this is not the same as the number of indexed sentences,
    * because there are also lucene documents indexed that store metadata.
    *
    * @return number of lucene documents in the index
    */
  def numDocs(): Int = {
    indexReader.numDocs()
  }

  /*************
   * These methods represent the ExtractorEngine first entrypoint,
   * that gets an OdinsonQuery and returns OdinResults.
   * This is meant to be similar to Lucene API.
   ************/

  /**
    * Executes an OdinsonQuery and returns an OdinResult
    * with all the matched documents and their corresponding matches.
    *
    * @param odinsonQuery
    * @return an OdinResult object
    */
  def query(odinsonQuery: OdinsonQuery): OdinResults = {
    query(odinsonQuery, false)
  }

  /**
    * Executes an OdinsonQuery and returns an OdinResult
    * with all the matched documents and their corresponding matches.
    * 
    * If disableMatchSelector is set to true, then the MatchSelector algorithm
    * will not be executed. This means that all the possible candidates for a match
    * will be returned, instead of just the correct one according to the query semantics,
    * e.g., select the longest match for the greedy quantifiers.
    * 
    * If you don't know why you should disable the MatchSelector, then keeep it enabled.
    *
    * @param odinsonQuery
    * @param disableMatchSelector
    * @return
    */
  def query(odinsonQuery: OdinsonQuery, disableMatchSelector: Boolean): OdinResults = {
    query(odinsonQuery, indexReader.numDocs(), disableMatchSelector)
  }

  /**
    * Executes an OdinsonQuery and returns an OdinResult
    * with the first `n` matched lucene documents and their corresponding matches.
    * In this situation `n` can be considered to be the desired number of sentences to match.
    *
    * @param odinsonQuery
    * @param n
    * @return
    */
  def query(odinsonQuery: OdinsonQuery, n: Int): OdinResults = {
    query(odinsonQuery, n, false)
  }

  /**
    * Executes an OdinsonQuery and returns an OdinResult
    * with the first `n` matched lucene documents and their corresponding matches.
    * In this situation `n` can be considered to be the desired number of sentences to match.
    * 
    * If disableMatchSelector is set to true, then the MatchSelector algorithm
    * will not be executed. This means that all the possible candidates for a match
    * will be returned, instead of just the correct one according to the query semantics,
    * e.g., select the longest match for the greedy quantifiers.
    * 
    * If you don't know why you should disable the MatchSelector, then keeep it enabled.
    *
    * @param odinsonQuery
    * @param n
    * @param disableMatchSelector
    * @return
    */
  def query(odinsonQuery: OdinsonQuery, n: Int, disableMatchSelector: Boolean): OdinResults = {
    query(odinsonQuery, n, null, disableMatchSelector)
  }

  /**
    * Executes an OdinsonQuery and returns an OdinResult
    * with the next `n` matched lucene documents and their corresponding matches,
    * starting after the last lucene document in the OdinResults `after`.
    *
    * @param odinsonQuery
    * @param n number of desired lucene documents
    * @param after an OdinResults with a set of lucene documents
    * @return
    */
  def query(odinsonQuery: OdinsonQuery, n: Int, after: OdinResults): OdinResults = {
    query(odinsonQuery, n, after.scoreDocs.last)
  }

  /**
    * Executes an OdinsonQuery and returns an OdinResult
    * with the next `n` matched lucene documents and their corresponding matches,
    * starting after the lucene document `after`.
    *
    * @param odinsonQuery
    * @param n number of desired lucene documents
    * @param after the last lucene document to ignore
    * @return
    */
  def query(odinsonQuery: OdinsonQuery, n: Int, after: OdinsonScoreDoc): OdinResults = {
    query(odinsonQuery, n, after, false)
  }

  /**
    * Executes an OdinsonQuery and returns an OdinResult
    * with the next `n` matched lucene documents and their corresponding matches,
    * starting after the lucene document `after`.
    *
    * If disableMatchSelector is set to true, then the MatchSelector algorithm
    * will not be executed. This means that all the possible candidates for a match
    * will be returned, instead of just the correct one according to the query semantics,
    * e.g., select the longest match for the greedy quantifiers.
    * 
    * If you don't know why you should disable the MatchSelector, then keeep it enabled.
    * 
    * @param odinsonQuery
    * @param n
    * @param after
    * @param disableMatchSelector
    * @return
    */
  def query(odinsonQuery: OdinsonQuery, n: Int, after: OdinsonScoreDoc, disableMatchSelector: Boolean): OdinResults = {
    val odinResults = try {
      // we may need to read from the state as part of executing the query
      odinsonQuery.setState(Some(state))
      // actually execute the query
      indexSearcher.odinSearch(after, odinsonQuery, n, disableMatchSelector)
    }
    finally {
      // clean up after ourselves
      odinsonQuery.setState(None)
    }
    // return results
    odinResults
  }


  // FIXME rewrite this
  /** Retrieves the parent Lucene Document by docId */
  def getParentDoc(docId: String): LuceneDocument = {
    val sterileDocID =  docId.escapeJava
    val booleanQuery = new LuceneBooleanQuery.Builder()
    val q1 = new QueryParser(parentDocIdField, analyzer).parse(s""""$sterileDocID"""")
    booleanQuery.add(q1, LuceneBooleanClause.Occur.MUST)
    val q2 = new QueryParser("type", analyzer).parse("metadata")
    booleanQuery.add(q2, LuceneBooleanClause.Occur.MUST)
    val q = booleanQuery.build
    val docs = indexSearcher.search(q, 10).scoreDocs.map(sd => indexReader.document(sd.doc))
    //require(docs.size == 1, s"There should be only one parent doc for a docId, but ${docs.size} found.")
    docs.head
  }

  // Access methods
  def compileRuleString(rules: String): Seq[Extractor] = {
    compileRuleString(rules, Map.empty[String, String])
  }

  def compileRuleString(rules: String, variables: Map[String, String]): Seq[Extractor] = {
    ruleReader.compileRuleString(rules, variables)
  }

  def compileRuleFile(ruleFile: File): Seq[Extractor] = {
    compileRuleFile(ruleFile, Map.empty[String, String])
  }

  def compileRuleFile(ruleFile: File, variables: Map[String, String]): Seq[Extractor] = {
    ruleReader.compileRuleFile(ruleFile, variables)
  }

  def compileRuleFile(rulePath: String): Seq[Extractor] = {
    compileRuleFile(rulePath, Map.empty[String, String])
  }

  def compileRuleFile(rulePath: String, variables: Map[String, String]): Seq[Extractor] = {
    ruleReader.compileRuleFile(rulePath, variables)
  }

  def compileRuleResource(rulePath: String): Seq[Extractor] = {
    compileRuleResource(rulePath, Map.empty[String, String])
  }

  def compileRuleResource(rulePath: String, variables: Map[String, String]): Seq[Extractor] = {
    ruleReader.compileRuleResource(rulePath, variables)
  }

  private def extract(extractor: Extractor, numSentences: Int, disableMatchSelector: Boolean, mruIdGetter:MostRecentlyUsed[Int, LazyIdGetter]): Iterator[Mention] = {
    val odinResults = query(extractor.query, numSentences, null, disableMatchSelector)
    mentionFactory.mentionsIterator(extractor.label, Some(extractor.name), odinResults, mruIdGetter)
  }

  /**
    * Execute all rules in a grammar without populating the state.
    * This method will iterate once over all the rules, ignoring their priorities.
    * Returns an iterator over all the found Mentions.
    * Note that more than one mention may occurr in the same sentence.
    * Also note that "NoState" means the state won't be written, but may be read.
    *
    * @param extractors
    * @param allowTriggerOverlaps
    * @param disableMatchSelector
    * @return
    */
  def extractNoState(extractors: Seq[Extractor], allowTriggerOverlaps: Boolean = false, disableMatchSelector: Boolean = false): Iterator[Mention] = {
    extractNoState(extractors, numDocs(), allowTriggerOverlaps, disableMatchSelector)
  }

  /**
    * Execute all rules in a grammar without populating the state.
    * This method will iterate once over all the rules, ignoring their priorities.
    * Returns an iterator over the Mentions found in the first n matched sentences in the index.
    * Note that the number of mentions returned will be greater than or equal to numSentences.
    * Also note that "NoState" means the state won't be written, but may be read.
    *
    * @param extractors
    * @param numSentences
    * @param allowTriggerOverlaps
    * @param disableMatchSelector
    * @return
    */
  def extractNoState(extractors: Seq[Extractor], numSentences: Int, allowTriggerOverlaps: Boolean, disableMatchSelector: Boolean): Iterator[Mention] = {
    val mruIdGetter = MostRecentlyUsed[Int, LazyIdGetter](LazyIdGetter(indexSearcher, _))

    // Apply each extractor, concatenate results
    val resultsIterators = extractors.map(extract(_, numSentences, disableMatchSelector, mruIdGetter))
    val results = OdinMentionsIterator.concatenate(resultsIterators)

    filterMentions(results, allowTriggerOverlaps)
  }

  /**
    * Execute all extractors in a grammar according to their priorities,
    * and writing their results to the State to be used by subsequent extractors.
    * Returns an iterator over the contents of the State.
    *
    * @param extractors
    * @param allowTriggerOverlaps
    * @param disableMatchSelector
    * @return
    */
  def extractMentions(extractors: Seq[Extractor], allowTriggerOverlaps: Boolean = false, disableMatchSelector: Boolean = false): Iterator[Mention] = {
    extractMentions(extractors, numDocs(), allowTriggerOverlaps, disableMatchSelector)
  }

  /**
    * Execute all extractors in a grammar according to their priorities,
    * and writing their results to the State to be used by subsequent extractors.
    * Returns an iterator over the contents of the State.
    *
    * @param extractors
    * @param numSentences
    * @param allowTriggerOverlaps
    * @param disableMatchSelector
    * @return
    */
  def extractMentions(extractors: Seq[Extractor], numSentences: Int, allowTriggerOverlaps: Boolean, disableMatchSelector: Boolean): Iterator[Mention] = {
    val minIterations = extractors.map(_.priority.minIterations).max
    val mruIdGetter = MostRecentlyUsed[Int, LazyIdGetter](LazyIdGetter(indexSearcher, _))

    var finished = false
    var epoch = 1

    while (!finished) {
      // extract the mentions from all extractors of this priority
      val mentions = extractFromPriority(epoch, extractors, numSentences, disableMatchSelector, mruIdGetter)
      epoch += 1
      // if anything returned, add to the state
      if (mentions.hasNext) {
        // future actions here
        state.addMentions(mentions)
      } else if (epoch > minIterations) {
        // if nothing has been found and we've satisfied the minIterations, stop
        finished = true
      }
    }
    // At the end of the priorities, gather all the ResultItems found from the state
    val results = state.getAllMentions()
    // Filter any that are invalid and convert to Mentions
    filterMentions(results, allowTriggerOverlaps)
  }

  private def extractFromPriority(i: Int, extractors: Seq[Extractor], numSentences: Int, disableMatchSelector: Boolean, mruIdGetter:MostRecentlyUsed[Int, LazyIdGetter]): Iterator[Mention] = {
    val resultsIterators = for {
      extractor <- extractors
      if extractor.priority matches i
    } yield extract(extractor, numSentences, disableMatchSelector, mruIdGetter)
    OdinMentionsIterator.concatenate(resultsIterators)
  }

<<<<<<< HEAD
  private def filterMentions(ms: Iterator[Mention], allowTriggerOverlaps: Boolean): Iterator[Mention] = {
    val filter = filters(allowTriggerOverlaps)
    for {
      m <- ms
      mention <- filter(m)
    } yield mention
=======
  /** executes query and returns next n results after the provided doc */
  def query(odinsonQuery: OdinsonQuery, labelOpt: Option[String] = None, nameOpt: Option[String] = None, n: Int, after: OdinsonScoreDoc, disableMatchSelector: Boolean, state: State): OdinResults = {
    val odinResults: OdinResults = try {
      odinsonQuery.setState(Some(state))
      indexSearcher.odinSearch(after, odinsonQuery, n, disableMatchSelector)
    }
    finally {
      odinsonQuery.setState(None)
    }
    val labeledNamedOdinResults = LabeledNamedOdinResults(labelOpt, nameOpt, odinResults)
    val labeledNamedOdinResultsArr = eventPromoter.promoteEvents(labeledNamedOdinResults)
    val odinResultsIterator = new SuperOdinResultsIterator(labeledNamedOdinResultsArr)
    // If event promotion was not needed, this line could be used instead.
//     val odinResultsIterator = new OdinResultsIterator(labeledNamedOdinResults)

    state.addResultItems(odinResultsIterator)
    odinResults
>>>>>>> 84aeaa5c
  }

  @deprecated(message = "This signature of getString is deprecated and will be removed in a future release. Use getStringForSpan(docID: Int, m: OdinsonMatch) instead.", since = "https://github.com/lum-ai/odinson/commit/89ceb72095d603cf61d27decc7c42c5eea50c87a")
  def getString(docID: Int, m: OdinsonMatch): String = {
    getTokens(docID, m).mkString(" ")
  }

  def getStringForSpan(docID: Int, m: OdinsonMatch): String = {
    getTokensForSpan(docID, m).mkString(" ")
  }

  def getArgument(mention: Mention, name: String): String = {
    getStringForSpan(mention.luceneDocId, mention.arguments(name).head.odinsonMatch)
  }

  @deprecated(message = "This signature of getTokens is deprecated and will be removed in a future release. Use getTokensForSpan(m: Mention) instead.", since = "https://github.com/lum-ai/odinson/commit/89ceb72095d603cf61d27decc7c42c5eea50c87a")
  def getTokens(m: Mention): Array[String] = {
    getTokens(m.luceneDocId, m.odinsonMatch)
  }

  def getTokensForSpan(m: Mention): Array[String] = {
    getTokensForSpan(m.luceneDocId, m.odinsonMatch)
  }

  @deprecated(message = "This signature of getTokens is deprecated and will be removed in a future release. Use getTokensForSpan(docID: Int, m: OdinsonMatch) instead.", since = "https://github.com/lum-ai/odinson/commit/89ceb72095d603cf61d27decc7c42c5eea50c87a")
  def getTokens(docID: Int, m: OdinsonMatch): Array[String] = {
    getTokens(docID, displayField).slice(m.start, m.end)
  }

  def getTokensForSpan(docID: Int, m: OdinsonMatch): Array[String] = {
    getTokens(docID, displayField).slice(m.start, m.end)
  }

  def getTokens(scoreDoc: OdinsonScoreDoc): Array[String] = {
    getTokens(scoreDoc.doc, displayField)
  }

  def getTokens(scoreDoc: OdinsonScoreDoc, fieldName: String): Array[String] = {
    getTokens(scoreDoc.doc, fieldName)
  }

  def getTokens(docID: Int, fieldName: String): Array[String] = {
    TokenStreamUtils.getTokens(docID, fieldName, indexSearcher, analyzer)
  }

  /**
    * Close the open resources.
    */
  def close(): Unit = {
    state.close()
  }

  // ----------------------------------------------
  //                  Manage State
  // ----------------------------------------------

  /**
    * Clears the state, afterwards previously found mentions will not be available.
    */
  def clearState(): Unit = {
    state.clear()
  }

  /**
    * Save the current state to the path provided.
    * @param path
    */
  def saveStateTo(path: String): Unit = {
    saveStateTo(new File(path))
  }

  /**
    * Save the current state to the File provided
    * @param file
    */
  def saveStateTo(file: File): Unit = {
    state.dump(file)
  }

}

object ExtractorEngine {
  val defaultPath = "odinson"

  lazy val defaultMentionFactory = new DefaultMentionFactory()
  lazy val defaultConfig: Config = ConfigFactory.load()[Config](defaultPath)

  def fromConfig(): ExtractorEngine = {
    fromConfig(defaultPath)
  }

  def fromConfig(path: String): ExtractorEngine = {
    val config = ConfigFactory.load()
    fromConfig(config[Config](path))
  }

  def fromConfig(config: Config): ExtractorEngine = {
    val indexPath = config[File]("indexDir").toPath
    val indexDir = FSDirectory.open(indexPath)
    fromDirectory(config, indexDir)
  }

  def fromDirectory(config: Config, indexDir: Directory, mentionFactory: MentionFactory = defaultMentionFactory): ExtractorEngine = {
    val indexReader = DirectoryReader.open(indexDir)
    val computeTotalHits = config[Boolean]("computeTotalHits")
    val displayField = config[String]("displayField")
    val indexSearcher = new OdinsonIndexSearcher(indexReader, computeTotalHits)
    val vocabulary = Vocabulary.fromDirectory(indexDir)
    val compiler = QueryCompiler(config, vocabulary)
    val state = State(config, indexSearcher)
    val parentDocIdField = config[String]("index.documentIdField")
    new ExtractorEngine(
      indexSearcher,
      compiler,
      displayField,
      state,
      parentDocIdField,
      mentionFactory
    )
  }

  def inMemory(doc: Document): ExtractorEngine = {
    inMemory(Seq(doc))
  }

  def inMemory(docs: Seq[Document]): ExtractorEngine = {
    inMemory("odinson", docs)
  }

  def inMemory(path: String, docs: Seq[Document]): ExtractorEngine = {
    val config = ConfigFactory.load()
    inMemory(config[Config](path), docs)
  }

  // Expecting a config that is already inside the `odinson` namespace
  def inMemory(config: Config, docs: Seq[Document]): ExtractorEngine = {
    // make a memory index
    val memWriter = OdinsonIndexWriter.inMemory
    // add documents to index
    for (doc <- docs) {
      val block = memWriter.mkDocumentBlock(doc)
      memWriter.addDocuments(block)
    }
    // finalize index writer
    memWriter.commit()
    memWriter.close()
    // return extractor engine
    ExtractorEngine.fromDirectory(config, memWriter.directory)
  }

}<|MERGE_RESOLUTION|>--- conflicted
+++ resolved
@@ -17,14 +17,6 @@
 import ai.lum.odinson.lucene.search._
 import ai.lum.odinson.state.{MockState, OdinMentionsIterator, State}
 import ai.lum.odinson.digraph.Vocabulary
-<<<<<<< HEAD
-=======
-import ai.lum.odinson.state.EventPromoter
-import ai.lum.odinson.state.LabeledNamedOdinResults
-import ai.lum.odinson.state.OdinResultsIterator
-import ai.lum.odinson.state.StateFactory
-import ai.lum.odinson.state.SuperOdinResultsIterator
->>>>>>> 84aeaa5c
 import ai.lum.odinson.utils.MostRecentlyUsed
 import ai.lum.odinson.utils.exceptions.OdinsonException
 
@@ -58,8 +50,6 @@
   val indexReader = indexSearcher.getIndexReader()
 
   val ruleReader = new RuleReader(compiler)
-
-  val eventPromoter = new EventPromoter()
 
   // This boolean is for allowTriggerOverlaps.  This is so that we don't have to constantly check
   // allowTriggerOverlaps in an inner loop.  It's not going to change, after all.
@@ -207,7 +197,7 @@
     * will be returned, instead of just the correct one according to the query semantics,
     * e.g., select the longest match for the greedy quantifiers.
     * 
-    * If you don't know why you should disable the MatchSelector, then keeep it enabled.
+    * If you don't know why you should disable the MatchSelector, then keep it enabled.
     * 
     * @param odinsonQuery
     * @param n
@@ -362,16 +352,53 @@
       // if anything returned, add to the state
       if (mentions.hasNext) {
         // future actions here
-        state.addMentions(mentions)
+        // handle promotion
+        // Filter any that are invalid and convert to Mentions
+        val filtered = filterMentions(mentions, allowTriggerOverlaps)
+        val promotedMentions = handleArgumentPromotion(filtered)
+        state.addMentions(promotedMentions)
       } else if (epoch > minIterations) {
         // if nothing has been found and we've satisfied the minIterations, stop
         finished = true
       }
     }
-    // At the end of the priorities, gather all the ResultItems found from the state
-    val results = state.getAllMentions()
-    // Filter any that are invalid and convert to Mentions
-    filterMentions(results, allowTriggerOverlaps)
+    // At the end of the priorities, return all the Mentions found from the state
+    state.getAllMentions()
+  }
+
+  private def handleArgumentPromotion(mentions: Iterator[Mention]): Iterator[Mention] = {
+    mentions.flatMap(m => handleArgumentPromotion(m))
+  }
+
+  /**
+    * Look into the Mention and bring any Mentions which need to be "promoted"
+    * (i.e., added to the State) to the top-level.  Arguments are promoted if
+    * (a) they were designated as such in the event rule, and (b) they are not already
+    * in the State.
+    *
+    * @param m Mention
+    * @return original Mention plus any argument Mentions that need to be added to the State
+    */
+  private def handleArgumentPromotion(m: Mention): Seq[Mention] = {
+    m.odinsonMatch match {
+      // Argument promotion only applies to EventMatches
+      case em: EventMatch =>
+        // gather the arguments which were specified to promote in the rule
+        val argNamesToPromote = em.argumentMetadata
+          .filter(_.promote == true)
+          .map(_.name)
+          .distinct
+        // then, iterate through all the mention arguments, gather the mentions which
+        // have the names found above
+        val argsToPromote = argNamesToPromote.flatMap{ argName =>
+           m.arguments.getOrElse(argName, Array())
+             // Exclude Mentions which are already in the State
+             .filter(!_.odinsonMatch.isInstanceOf[StateMatch])
+        }
+        // Return the original mention and all arguments which need promotion
+        Seq(m) ++ argsToPromote
+      case _ => Seq(m)
+    }
   }
 
   private def extractFromPriority(i: Int, extractors: Seq[Extractor], numSentences: Int, disableMatchSelector: Boolean, mruIdGetter:MostRecentlyUsed[Int, LazyIdGetter]): Iterator[Mention] = {
@@ -382,32 +409,12 @@
     OdinMentionsIterator.concatenate(resultsIterators)
   }
 
-<<<<<<< HEAD
   private def filterMentions(ms: Iterator[Mention], allowTriggerOverlaps: Boolean): Iterator[Mention] = {
     val filter = filters(allowTriggerOverlaps)
     for {
       m <- ms
       mention <- filter(m)
     } yield mention
-=======
-  /** executes query and returns next n results after the provided doc */
-  def query(odinsonQuery: OdinsonQuery, labelOpt: Option[String] = None, nameOpt: Option[String] = None, n: Int, after: OdinsonScoreDoc, disableMatchSelector: Boolean, state: State): OdinResults = {
-    val odinResults: OdinResults = try {
-      odinsonQuery.setState(Some(state))
-      indexSearcher.odinSearch(after, odinsonQuery, n, disableMatchSelector)
-    }
-    finally {
-      odinsonQuery.setState(None)
-    }
-    val labeledNamedOdinResults = LabeledNamedOdinResults(labelOpt, nameOpt, odinResults)
-    val labeledNamedOdinResultsArr = eventPromoter.promoteEvents(labeledNamedOdinResults)
-    val odinResultsIterator = new SuperOdinResultsIterator(labeledNamedOdinResultsArr)
-    // If event promotion was not needed, this line could be used instead.
-//     val odinResultsIterator = new OdinResultsIterator(labeledNamedOdinResults)
-
-    state.addResultItems(odinResultsIterator)
-    odinResults
->>>>>>> 84aeaa5c
   }
 
   @deprecated(message = "This signature of getString is deprecated and will be removed in a future release. Use getStringForSpan(docID: Int, m: OdinsonMatch) instead.", since = "https://github.com/lum-ai/odinson/commit/89ceb72095d603cf61d27decc7c42c5eea50c87a")
