--- conflicted
+++ resolved
@@ -137,23 +137,17 @@
     indexSearcher.odinSearch(after, odinsonQuery, n)
   }
 
-<<<<<<< HEAD
-  def getTokens(scoreDoc: OdinsonScoreDoc): Array[String] = getTokens(scoreDoc.doc, displayField)
-=======
   def getString(m: OdinsonMatch): String = {
     getTokens(m).mkString(" ")
   }
 
   def getTokens(m: OdinsonMatch): Array[String] = {
-    getTokens(m.docID, "raw").slice(m.start, m.end)
+    getTokens(m.docID, displayField).slice(m.start, m.end)
   }
 
   def getTokens(scoreDoc: OdinsonScoreDoc): Array[String] = {
-    // TODO by default this should use the field that was stored for display
-    // IMHO it should be `raw`, but it shouldn't be hardcoded
-    getTokens(scoreDoc.doc, "raw")
-  }
->>>>>>> 9e8737f4
+    getTokens(scoreDoc.doc, displayField)
+  }
 
   def getTokens(scoreDoc: OdinsonScoreDoc, fieldName: String): Array[String] = {
     getTokens(scoreDoc.doc, fieldName)
