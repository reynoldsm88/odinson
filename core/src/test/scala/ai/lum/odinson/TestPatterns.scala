--- conflicted
+++ resolved
@@ -2,21 +2,7 @@
 
 import scala.io.Source
 import org.scalatest._
-<<<<<<< HEAD
-import com.typesafe.config.Config
-import ai.lum.common.ConfigUtils._
-import ai.lum.odinson.compiler.QueryCompiler
-import ai.lum.odinson.lucene._
-import ai.lum.odinson.lucene.search._
-import ai.lum.odinson.state.State
-import ai.lum.odinson.utils.ConfigFactory
-import org.apache.lucene.document.{ Document => LuceneDocument, _ }
-import org.apache.lucene.document.Field.Store
-import org.apache.lucene.index.DirectoryReader
-
-=======
 import ai.lum.common.DisplayUtils._
->>>>>>> d12b8629
 
 class TestPatterns extends FlatSpec with Matchers {
 
@@ -37,67 +23,4 @@
 
   source.close()
 
-<<<<<<< HEAD
-}
-
-object TestUtils {
-
-  val config = ConfigFactory.load()
-  val odinsonConfig = config[Config]("odinson")
-  val documentIdField      = config[String]("odinson.index.documentIdField")
-  val sentenceIdField      = config[String]("odinson.index.sentenceIdField")
-  val sentenceLengthField  = config[String]("odinson.index.sentenceLengthField")
-  val rawTokenField        = config[String]("odinson.index.rawTokenField")
-  val defaultTokenField    = config[String]("odinson.compiler.defaultTokenField")
-
-  /**
-    * Converts [[ai.lum.odinson.lucene.OdinResults]] to an array of strings.
-    * Used to compare actual to expected results.
-    */
-  def mkStrings(results: OdinResults, engine: ExtractorEngine): Array[String] = {
-    for {
-      scoreDoc <- results.scoreDocs
-      tokens = engine.getTokens(scoreDoc)
-      swc <- scoreDoc.matches
-    } yield {
-      tokens
-        .slice(swc.span.start, swc.span.end)
-        .mkString(" ")
-    }
-  }
-
-  /**
-    * Constructs an [[ai.lum.odinson.ExtractorEngine]] from a single-doc in-memory index ([[org.apache.lucene.store.RAMDirectory]])
-    */
-  def mkExtractorEngine(text: String): ExtractorEngine = {
-    val memWriter = OdinsonIndexWriter.inMemory
-    writeDoc(memWriter, text)
-    ExtractorEngine.fromDirectory(odinsonConfig, memWriter.directory)
-  }
-
-  /**
-    * Writes string to in-memory index ([[org.apache.lucene.store.RAMDirectory]]), and commits result.
-    */
-  def writeDoc(writer: OdinsonIndexWriter, text: String): Unit = {
-    val doc = mkSentenceDoc(text)
-    writer.addDocuments(Seq(doc))
-    writer.commit()
-  }
-
-  /**
-    * Creates a simple Odison-style [[org.apache.lucene.document.Document]] from a space-delimited string.
-    */
-  def mkSentenceDoc(text: String): LuceneDocument = {
-    val toks: Array[String] = text.split(" ")
-    val sent = new LuceneDocument
-    sent.add(new StoredField(documentIdField, "doc-1"))
-    sent.add(new StoredField(sentenceIdField, "sent-1"))
-    sent.add(new NumericDocValuesField(sentenceLengthField, toks.size.toLong))
-    sent.add(new TextField(rawTokenField, text, Store.YES))
-    sent.add(new TextField(defaultTokenField, text, Store.NO))
-    sent
-  }
-
-=======
->>>>>>> d12b8629
 }