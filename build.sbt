import ReleaseTransformations._

organization in ThisBuild := "ai.lum"

scalaVersion in ThisBuild := "2.12.10"

lazy val commonSettings = Seq(
  // show test duration
  testOptions in Test += Tests.Argument("-oD"),
  excludeDependencies += "commons-logging" % "commons-logging",
  resolvers +=
    "Sonatype OSS Snapshots" at "https://oss.sonatype.org/content/repositories/snapshots"
)

lazy val core = project
  .enablePlugins(BuildInfoPlugin)
  .settings(commonSettings)
  .settings(
    buildInfoPackage := "ai.lum.odinson",
    buildInfoOptions += BuildInfoOption.BuildTime,
    buildInfoKeys := Seq[BuildInfoKey](
      name, version, scalaVersion, sbtVersion, libraryDependencies, scalacOptions,
      "gitCurrentBranch" -> { git.gitCurrentBranch.value },
      "gitHeadCommit" -> { git.gitHeadCommit.value.getOrElse("") },
      "gitHeadCommitDate" -> { git.gitHeadCommitDate.value.getOrElse("") },
      "gitUncommittedChanges" -> { git.gitUncommittedChanges.value }
    )
  )

lazy val extra = project
  .aggregate(core)
  .dependsOn(core)
  .settings(commonSettings)


lazy val backend = project
  .enablePlugins(PlayScala)
  .aggregate(core)
  .dependsOn(core % "test->test;compile->compile")
  .dependsOn(extra)
  .settings(commonSettings)
  .settings(
    // Dev settings which are read prior to loading of config.
    // See https://www.playframework.com/documentation/2.7.x/ConfigFile#Using-with-the-run-command
    PlayKeys.devSettings += "play.server.http.port" -> "9000",
    PlayKeys.devSettings += "play.server.http.address" -> "0.0.0.0",
    PlayKeys.devSettings += "play.server.http.idleTimeout" -> "infinite"
  )
<<<<<<< HEAD


// release steps
releaseProcess := Seq[ReleaseStep](
  checkSnapshotDependencies,
  inquireVersions,
  runClean,
  runTest,
  setReleaseVersion,
  commitReleaseVersion,
  tagRelease,
  releaseStepCommandAndRemaining("+publishSigned"),
  releaseStepCommandAndRemaining("sonatypeBundleRelease"),
  setNextVersion,
  commitNextVersion,
  pushChanges
)

=======
>>>>>>> 0c5a1e49

// Publishing settings

publishTo in ThisBuild := sonatypePublishToBundle.value

publishMavenStyle in ThisBuild := true

publishArtifact in Test := false

licenses in ThisBuild := Seq("APL2" -> url("http://www.apache.org/licenses/LICENSE-2.0.txt"))

homepage in ThisBuild := Some(url("https://github.com/lum-ai/odinson"))

scmInfo in ThisBuild := Some(
  ScmInfo(
    url("https://github.com/lum-ai/odinson"),
    "scm:git@github.com:lum-ai/odinson.git"
  )
)

developers in ThisBuild := List(
  Developer(id="marcovzla", name="Marco Antonio Valenzuela Escárcega", email="marco@lum.ai", url=url("https://lum.ai"))
)<|MERGE_RESOLUTION|>--- conflicted
+++ resolved
@@ -46,7 +46,6 @@
     PlayKeys.devSettings += "play.server.http.address" -> "0.0.0.0",
     PlayKeys.devSettings += "play.server.http.idleTimeout" -> "infinite"
   )
-<<<<<<< HEAD
 
 
 // release steps
@@ -65,8 +64,6 @@
   pushChanges
 )
 
-=======
->>>>>>> 0c5a1e49
 
 // Publishing settings
 
